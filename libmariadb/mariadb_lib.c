/************************************************************************************
    Copyright (C) 2000, 2012 MySQL AB & MySQL Finland AB & TCX DataKonsult AB,
                 Monty Program AB

   This library is free software; you can redistribute it and/or
   modify it under the terms of the GNU Library General Public
   License as published by the Free Software Foundation; either
   version 2 of the License, or (at your option) any later version.

   This library is distributed in the hope that it will be useful,
   but WITHOUT ANY WARRANTY; without even the implied warranty of
   MERCHANTABILITY or FITNESS FOR A PARTICULAR PURPOSE.  See the GNU
   Library General Public License for more details.

   You should have received a copy of the GNU Library General Public
   License along with this library; if not see <http://www.gnu.org/licenses>
   or write to the Free Software Foundation, Inc.,
   51 Franklin St., Fifth Floor, Boston, MA 02110, USA

   Part of this code includes code from the PHP project which
   is freely available from http://www.php.net
*************************************************************************************/

#include <ma_global.h>

#include <ma_sys.h>
#include <ma_string.h>
#include <mariadb_ctype.h>
#include <ma_common.h>
#include "ma_context.h"
#include "mysql.h"
#include "mariadb_version.h"
#include "ma_server_error.h"
#include <mariadb/ma_io.h>
#include "errmsg.h"
#include <sys/stat.h>
#include <signal.h>
#include <time.h>
#include <mariadb_dyncol.h>

#ifdef HAVE_PWD_H
#include <pwd.h>
#endif
#if !defined(MSDOS) && !defined(_WIN32)
#include <sys/socket.h>
#include <netinet/in.h>
#include <arpa/inet.h>
#include <netdb.h>
#ifdef HAVE_SELECT_H
#  include <select.h>
#endif
#ifdef HAVE_SYS_SELECT_H
#include <sys/select.h>
#endif
#endif
#ifdef HAVE_SYS_UN_H
#  include <sys/un.h>
#endif
#ifndef INADDR_NONE
#define INADDR_NONE -1
#endif
#include <ma_sha1.h>
#ifndef _WIN32
#include <poll.h>
#endif
#include <ma_pvio.h>
#ifdef HAVE_TLS
#include <ma_tls.h>
#endif
#include <mysql/client_plugin.h>
#ifdef _WIN32
#include "Shlwapi.h"
#endif

#define ASYNC_CONTEXT_DEFAULT_STACK_SIZE (4096*15)
#define MA_RPL_VERSION_HACK "5.5.5-"

#undef max_allowed_packet
#undef net_buffer_length
extern ulong max_allowed_packet; /* net.c */
extern ulong net_buffer_length;  /* net.c */

static MYSQL_PARAMETERS mariadb_internal_parameters= {&max_allowed_packet, &net_buffer_length, 0};
static my_bool mysql_client_init=0;
static void mysql_close_options(MYSQL *mysql);
extern void release_configuration_dirs();
extern char **get_default_configuration_dirs();
extern my_bool  ma_init_done;
extern my_bool  mysql_ps_subsystem_initialized;
extern my_bool mysql_handle_local_infile(MYSQL *mysql, const char *filename);
extern const MARIADB_CHARSET_INFO * mysql_find_charset_nr(uint charsetnr);
extern const MARIADB_CHARSET_INFO * mysql_find_charset_name(const char * const name);
extern my_bool set_default_charset_by_name(const char *cs_name, myf flags __attribute__((unused)));
extern int run_plugin_auth(MYSQL *mysql, char *data, uint data_len,
                           const char *data_plugin, const char *db);
extern int net_add_multi_command(NET *net, uchar command, const uchar *packet,
                                 size_t length);

extern LIST *pvio_callback;

/* prepare statement methods from my_stmt.c */
extern my_bool mthd_supported_buffer_type(enum enum_field_types type);
extern my_bool mthd_stmt_read_prepare_response(MYSQL_STMT *stmt);
extern my_bool mthd_stmt_get_param_metadata(MYSQL_STMT *stmt);
extern my_bool mthd_stmt_get_result_metadata(MYSQL_STMT *stmt);
extern int mthd_stmt_fetch_row(MYSQL_STMT *stmt, unsigned char **row);
extern int mthd_stmt_fetch_to_bind(MYSQL_STMT *stmt, unsigned char *row);
extern int mthd_stmt_read_all_rows(MYSQL_STMT *stmt);
extern void mthd_stmt_flush_unbuffered(MYSQL_STMT *stmt);
extern my_bool _mariadb_read_options(MYSQL *mysql, const char *dir, const char *config_file, char *group, unsigned int recursion);
extern unsigned char *mysql_net_store_length(unsigned char *packet, size_t length);

extern void
my_context_install_suspend_resume_hook(struct mysql_async_context *b,
                                       void (*hook)(my_bool, void *),
                                       void *user_data);

uint mysql_port=0;
my_string mysql_unix_port=0;

#define CONNECT_TIMEOUT 0

struct st_mariadb_methods MARIADB_DEFAULT_METHODS;

#if defined(MSDOS) || defined(_WIN32)
// socket_errno is defined in ma_global.h for all platforms
#define perror(A)
#else
#include <errno.h>
#define SOCKET_ERROR -1
#endif /* _WIN32 */

#include <mysql/client_plugin.h>

#define native_password_plugin_name "mysql_native_password"

#define IS_CONNHDLR_ACTIVE(mysql)\
  ((mysql)->extension && (mysql)->extension->conn_hdlr)

static void end_server(MYSQL *mysql);
static void mysql_close_memory(MYSQL *mysql);
void read_user_name(char *name);
my_bool STDCALL mariadb_reconnect(MYSQL *mysql);
static int cli_report_progress(MYSQL *mysql, uchar *packet, uint length);

extern int mysql_client_plugin_init();
extern void mysql_client_plugin_deinit();

/* net_get_error */
void net_get_error(char *buf, size_t buf_len,
       char *error, size_t error_len,
       unsigned int *error_no,
       char *sqlstate)
{
  char *p= buf;
  size_t error_msg_len= 0;

  if (buf_len > 2)
  {
    *error_no= uint2korr(p);
    p+= 2;

    /* since 4.1 sqlstate is following */
    if (*p == '#')
    {
      memcpy(sqlstate, ++p, SQLSTATE_LENGTH);
      p+= SQLSTATE_LENGTH;
    }
    error_msg_len= buf_len - (p - buf);
    error_msg_len= MIN(error_msg_len, error_len - 1);
    memcpy(error, p, error_msg_len);
  }
  else
  {
    *error_no= CR_UNKNOWN_ERROR;
    memcpy(sqlstate, SQLSTATE_UNKNOWN, SQLSTATE_LENGTH);
  }
}

/*****************************************************************************
** read a packet from server. Give error message if socket was down
** or packet is an error message
*****************************************************************************/

ulong
ma_net_safe_read(MYSQL *mysql)
{
  NET *net= &mysql->net;
  ulong len=0;

restart:
  if (net->pvio != 0)
    len=ma_net_read(net);

  if (len == packet_error || len == 0)
  {
    end_server(mysql);
    my_set_error(mysql, net->last_errno == ER_NET_PACKET_TOO_LARGE ?
		     CR_NET_PACKET_TOO_LARGE:
		     CR_SERVER_LOST,
         SQLSTATE_UNKNOWN, 0, errno);
    return(packet_error);
  }
  if (net->read_pos[0] == 255)
  {
    if (len > 3)
    {
      char *pos=(char*) net->read_pos+1;
      uint last_errno=uint2korr(pos);
      pos+=2;
      len-=2;

      if (last_errno== 65535 &&
          ((mariadb_connection(mysql) && (mysql->server_capabilities & CLIENT_PROGRESS)) ||
           (!(mysql->extension->mariadb_server_capabilities & MARIADB_CLIENT_PROGRESS << 32))))
      {
        if (cli_report_progress(mysql, (uchar *)pos, (uint) (len-1)))
        {
          /* Wrong packet */
          my_set_error(mysql, CR_MALFORMED_PACKET, SQLSTATE_UNKNOWN, 0);
          return (packet_error);
        }
        goto restart;
      }
      net->last_errno= last_errno;
      if (pos[0]== '#')
      {
        ma_strmake(net->sqlstate, pos+1, SQLSTATE_LENGTH);
        pos+= SQLSTATE_LENGTH + 1;
      }
      else
      {
        strncpy(net->sqlstate, SQLSTATE_UNKNOWN, SQLSTATE_LENGTH);
      }
      ma_strmake(net->last_error,(char*) pos,
              min(len,sizeof(net->last_error)-1));
    }
    else
    {
      my_set_error(mysql, CR_UNKNOWN_ERROR, SQLSTATE_UNKNOWN, 0);
    }

    mysql->server_status&= ~SERVER_MORE_RESULTS_EXIST;

    return(packet_error);
  }
  return len;
}

/*
  Report progress to the client

  RETURN VALUES
    0  ok
    1  error
*/
static int cli_report_progress(MYSQL *mysql, uchar *packet, uint length)
{
  uint stage, max_stage, proc_length;
  double progress;
  uchar *start= packet;

  if (length < 5)
    return 1;                         /* Wrong packet */

  if (!(mysql->options.extension && mysql->options.extension->report_progress))
    return 0;                         /* No callback, ignore packet */

  packet++;                           /* Ignore number of strings */
  stage= (uint) *packet++;
  max_stage= (uint) *packet++;
  progress= uint3korr(packet)/1000.0;
  packet+= 3;
  proc_length= net_field_length(&packet);
  if (packet + proc_length > start + length)
    return 1;                         /* Wrong packet */
  (*mysql->options.extension->report_progress)(mysql, stage, max_stage,
                                               progress, (char*) packet,
                                               proc_length);
  return 0;
}

/* Get the length of next field. Change parameter to point at fieldstart */
ulong
net_field_length(uchar **packet)
{
  reg1 uchar *pos= *packet;
  if (*pos < 251)
  {
    (*packet)++;
    return (ulong) *pos;
  }
  if (*pos == 251)
  {
    (*packet)++;
    return NULL_LENGTH;
  }
  if (*pos == 252)
  {
    (*packet)+=3;
    return (ulong) uint2korr(pos+1);
  }
  if (*pos == 253)
  {
    (*packet)+=4;
    return (ulong) uint3korr(pos+1);
  }
  (*packet)+=9;					/* Must be 254 when here */
  return (ulong) uint4korr(pos+1);
}

/* Same as above, but returns ulonglong values */

static unsigned long long
net_field_length_ll(uchar **packet)
{
  reg1 uchar *pos= *packet;
  if (*pos < 251)
  {
    (*packet)++;
    return (unsigned long long) *pos;
  }
  if (*pos == 251)
  {
    (*packet)++;
    return (unsigned long long) NULL_LENGTH;
  }
  if (*pos == 252)
  {
    (*packet)+=3;
    return (unsigned long long) uint2korr(pos+1);
  }
  if (*pos == 253)
  {
    (*packet)+=4;
    return (unsigned long long) uint3korr(pos+1);
  }
  (*packet)+=9;					/* Must be 254 when here */
#ifdef NO_CLIENT_LONGLONG
  return (unsigned long long) uint4korr(pos+1);
#else
  return (unsigned long long) uint8korr(pos+1);
#endif
}


void free_rows(MYSQL_DATA *cur)
{
  if (cur)
  {
    ma_free_root(&cur->alloc,MYF(0));
    free(cur);
  }
}

int
mthd_my_send_cmd(MYSQL *mysql,enum enum_server_command command, const char *arg,
	       size_t length, my_bool skipp_check, void *opt_arg)
{
  NET *net= &mysql->net;
  int result= -1;
  if (mysql->net.pvio == 0)
  {
    /* Do reconnect if possible */
    if (mariadb_reconnect(mysql))
      return(1);
  }
  if (mysql->status != MYSQL_STATUS_READY ||
      mysql->server_status & SERVER_MORE_RESULTS_EXIST)
  {
    SET_CLIENT_ERROR(mysql, CR_COMMANDS_OUT_OF_SYNC, SQLSTATE_UNKNOWN, 0);
    goto end;
  }

  if (IS_CONNHDLR_ACTIVE(mysql))
  {
    result= mysql->extension->conn_hdlr->plugin->set_connection(mysql, command, arg, length, skipp_check, opt_arg);
    if (result== -1)
      return(result);
  }

  CLEAR_CLIENT_ERROR(mysql);

  mysql->info=0;
  mysql->affected_rows= ~(unsigned long long) 0;
  ma_net_clear(net);			/* Clear receive buffer */
  if (!arg)
    arg="";

  if (net->extension->multi_status== COM_MULTI_ENABLED)
  {
    return net_add_multi_command(net, command, (const uchar *)arg, length);
  }

  if (ma_net_write_command(net,(uchar) command,arg,
			length ? length : (ulong) strlen(arg), 0))
  {
    if (net->last_errno == ER_NET_PACKET_TOO_LARGE)
    {
      my_set_error(mysql, CR_NET_PACKET_TOO_LARGE, SQLSTATE_UNKNOWN, 0);
      goto end;
    }
    end_server(mysql);
    if (mariadb_reconnect(mysql))
      goto end;
    if (ma_net_write_command(net,(uchar) command,arg,
			  length ? length : (ulong) strlen(arg), 0))
    {
      my_set_error(mysql, CR_SERVER_GONE_ERROR, SQLSTATE_UNKNOWN, 0);
      goto end;
    }
  }
  result=0;

  if (net->extension->multi_status > COM_MULTI_OFF)
    skipp_check= 1;

  if (!skipp_check)
  {
    result= ((mysql->packet_length=ma_net_safe_read(mysql)) == packet_error ?
	     1 : 0);
  }
 end:
  return(result);
}

int
ma_simple_command(MYSQL *mysql,enum enum_server_command command, const char *arg,
	       size_t length, my_bool skipp_check, void *opt_arg)
{
  return mysql->methods->db_command(mysql, command, arg, length, skipp_check, opt_arg);
}

int ma_multi_command(MYSQL *mysql, enum enum_multi_status status)
{
  NET *net= &mysql->net;

  switch (status) {
  case COM_MULTI_OFF:
    ma_net_clear(net);
    net->extension->multi_status= status;
    return 0;
  case COM_MULTI_ENABLED:
    if (net->extension->multi_status > COM_MULTI_DISABLED)
      return 1;
    ma_net_clear(net);
    net->extension->multi_status= status;
    return 0;
  case COM_MULTI_DISABLED:
    /* Opposite to COM_MULTI_OFF we don't clear net buffer,
       next command or com_nulti_end will flush entire buffer */
    net->extension->multi_status= status;
    return 0;
  case COM_MULTI_END:
  {
    size_t len= net->write_pos - net->buff - NET_HEADER_SIZE;

    if (len < NET_HEADER_SIZE) /* don't send empty COM_MULTI */
    {
      ma_net_clear(net);
      return 1;
    }
    net->extension->multi_status= COM_MULTI_OFF;
    return ma_net_flush(net);
  }
  case COM_MULTI_CANCEL:
    ma_net_clear(net);
    net->extension->multi_status= COM_MULTI_OFF;
    return 0;
  default:
    return 1;
  }
}

static void free_old_query(MYSQL *mysql)
{
  if (mysql->fields)
    ma_free_root(&mysql->field_alloc,MYF(0));
  ma_init_alloc_root(&mysql->field_alloc,8192,0);	/* Assume rowlength < 8192 */
  mysql->fields=0;
  mysql->field_count=0;				/* For API */
  mysql->info= 0;
  return;
}

#if defined(HAVE_GETPWUID) && defined(NO_GETPWUID_DECL)
struct passwd *getpwuid(uid_t);
char* getlogin(void);
#endif

#if !defined(MSDOS) && ! defined(VMS) && !defined(_WIN32) && !defined(OS2)
void read_user_name(char *name)
{
  if (geteuid() == 0)
    strcpy(name,"root");		/* allow use of surun */
  else
  {
#ifdef HAVE_GETPWUID
    struct passwd *skr;
    const char *str;
    if ((str=getlogin()) == NULL)
    {
      if ((skr=getpwuid(geteuid())) != NULL)
	str=skr->pw_name;
      else if (!(str=getenv("USER")) && !(str=getenv("LOGNAME")) &&
	       !(str=getenv("LOGIN")))
	str="UNKNOWN_USER";
    }
    ma_strmake(name,str,USERNAME_LENGTH);
#elif defined(HAVE_CUSERID)
    (void) cuserid(name);
#else
    ma_strmake(name,"UNKNOWN_USER", USERNAME_LENGTH);
#endif
  }
  return;
}

#else /* If MSDOS || VMS */

void read_user_name(char *name)
{
  char *str=getenv("USERNAME");		/* ODBC will send user variable */
  ma_strmake(name,str ? str : "ODBC", USERNAME_LENGTH);
}

#endif


/**************************************************************************
** Shut down connection
**************************************************************************/

static void
end_server(MYSQL *mysql)
{
  /* if net->error 2 and reconnect is activated, we need to inforn
     connection handler */
  if (mysql->net.pvio != 0)
  {
    ma_pvio_close(mysql->net.pvio);
    mysql->net.pvio= 0;    /* Marker */
  }
  ma_net_end(&mysql->net);
  free_old_query(mysql);
  return;
}

void mthd_my_skip_result(MYSQL *mysql)
{
  ulong pkt_len;

  do {
    pkt_len= ma_net_safe_read(mysql);
    if (pkt_len == packet_error)
      break;
  } while (pkt_len > 8 || mysql->net.read_pos[0] != 254);
  return;
}

void STDCALL
mysql_free_result(MYSQL_RES *result)
{
  if (result)
  {
    if (result->handle && result->handle->status == MYSQL_STATUS_USE_RESULT)
    {
      result->handle->methods->db_skip_result(result->handle);
      result->handle->status=MYSQL_STATUS_READY;
    }
    free_rows(result->data);
    if (result->fields)
      ma_free_root(&result->field_alloc,MYF(0));
    if (result->row)
      free(result->row);
    free(result);
  }
  return;
}


/****************************************************************************
** Get options from my.cnf
****************************************************************************/
enum enum_option_type {
  MARIADB_OPTION_NONE,
  MARIADB_OPTION_BOOL,
  MARIADB_OPTION_INT,
  MARIADB_OPTION_SIZET,
  MARIADB_OPTION_STR,
};

struct st_default_options {
  enum mysql_option option;
  enum enum_option_type type;
  const char *conf_key;
};

struct st_default_options mariadb_defaults[] =
{
  {MARIADB_OPT_PORT, MARIADB_OPTION_INT,"port"},
  {MARIADB_OPT_UNIXSOCKET, MARIADB_OPTION_STR, "socket"},
  {MYSQL_OPT_COMPRESS, MARIADB_OPTION_BOOL, "compress"},
  {MARIADB_OPT_PASSWORD, MARIADB_OPTION_STR, "password"},
  {MYSQL_OPT_NAMED_PIPE, MARIADB_OPTION_BOOL, "pipe"},
  {MYSQL_OPT_CONNECT_TIMEOUT, MARIADB_OPTION_INT, "timeout"},
  {MARIADB_OPT_USER, MARIADB_OPTION_STR, "user"},
  {MYSQL_INIT_COMMAND, MARIADB_OPTION_STR, "init-command"},
  {MARIADB_OPT_HOST, MARIADB_OPTION_STR, "host"},
  {MARIADB_OPT_SCHEMA, MARIADB_OPTION_STR, "database"},
  {MARIADB_OPT_DEBUG, MARIADB_OPTION_STR, "debug"},
  {MARIADB_OPT_FOUND_ROWS, MARIADB_OPTION_NONE, "return-found-rows"},
  {MYSQL_OPT_SSL_KEY, MARIADB_OPTION_STR, "ssl-key"},
  {MYSQL_OPT_SSL_CERT, MARIADB_OPTION_STR,"ssl-cert"},
  {MYSQL_OPT_SSL_CA, MARIADB_OPTION_STR,"ssl-ca"},
  {MYSQL_OPT_SSL_CAPATH, MARIADB_OPTION_STR,"ssl-capath"},
  {MYSQL_OPT_SSL_VERIFY_SERVER_CERT, MARIADB_OPTION_BOOL,"ssl-verify-server-cert"},
  {MYSQL_SET_CHARSET_DIR, MARIADB_OPTION_STR, "character-sets-dir"},
  {MYSQL_SET_CHARSET_NAME, MARIADB_OPTION_STR, "default-character-set"},
  {MARIADB_OPT_INTERACTIVE, MARIADB_OPTION_NONE, "interactive-timeout"},
  {MYSQL_OPT_CONNECT_TIMEOUT, MARIADB_OPTION_INT, "connect-timeout"},
  {MYSQL_OPT_LOCAL_INFILE, MARIADB_OPTION_BOOL, "local-infile"},
  {0, 0 ,"disable-local-infile",},
  {MYSQL_OPT_SSL_CIPHER, MARIADB_OPTION_STR, "ssl-cipher"},
  {MYSQL_OPT_MAX_ALLOWED_PACKET, MARIADB_OPTION_SIZET, "max-allowed-packet"},
  {MYSQL_OPT_NET_BUFFER_LENGTH, MARIADB_OPTION_SIZET, "net-buffer-length"},
  {MYSQL_OPT_PROTOCOL, MARIADB_OPTION_INT, "protocol"},
  {MYSQL_SHARED_MEMORY_BASE_NAME, MARIADB_OPTION_STR,"shared-memory-base-name"},
  {MARIADB_OPT_MULTI_RESULTS, MARIADB_OPTION_NONE, "multi-results"},
  {MARIADB_OPT_MULTI_STATEMENTS, MARIADB_OPTION_STR, "multi-statements"},
  {MARIADB_OPT_MULTI_STATEMENTS, MARIADB_OPTION_STR, "multi-queries"},
  {MYSQL_SECURE_AUTH, MARIADB_OPTION_BOOL, "secure-auth"},
  {MYSQL_REPORT_DATA_TRUNCATION, MARIADB_OPTION_BOOL, "report-data-truncation"},
  {MYSQL_OPT_RECONNECT, MARIADB_OPTION_BOOL, "reconnect"},
  {MYSQL_PLUGIN_DIR, MARIADB_OPTION_STR, "plugin-dir"},
  {MYSQL_DEFAULT_AUTH, MARIADB_OPTION_STR, "default-auth"},
  {MARIADB_OPT_SSL_FP, MARIADB_OPTION_STR, "ssl-fp"},
  {MARIADB_OPT_SSL_FP_LIST, MARIADB_OPTION_STR, "ssl-fp-list"},
  {MARIADB_OPT_SSL_FP_LIST, MARIADB_OPTION_STR, "ssl-fplist"},
  {MARIADB_OPT_TLS_PASSPHRASE, MARIADB_OPTION_STR, "ssl-passphrase"},
  {MARIADB_OPT_TLS_VERSION, MARIADB_OPTION_STR, "tls_version"},
  {MYSQL_OPT_BIND, MARIADB_OPTION_STR, "bind-address"},
  {0, 0, NULL}
};

#define CHECK_OPT_EXTENSION_SET(OPTS)\
    if (!(OPTS)->extension)                                     \
      (OPTS)->extension= (struct st_mysql_options_extension *)  \
        calloc(1, sizeof(struct st_mysql_options_extension));

#define OPT_SET_EXTENDED_VALUE_STR(OPTS, KEY, VAL)               \
    CHECK_OPT_EXTENSION_SET(OPTS)                                \
    free((gptr)(OPTS)->extension->KEY);                          \
    if((VAL))                                                   \
      (OPTS)->extension->KEY= strdup((char *)(VAL));             \
    else                                                         \
      (OPTS)->extension->KEY= NULL

#define OPT_SET_EXTENDED_VALUE(OPTS, KEY, VAL)                \
    CHECK_OPT_EXTENSION_SET(OPTS)                                 \
    (OPTS)->extension->KEY= (VAL)

#define OPT_SET_EXTENDED_VALUE_INT(A,B,C) OPT_SET_EXTENDED_VALUE(A,B,C)

#define OPT_SET_VALUE_STR(OPTS, KEY, VAL)                        \
    free((OPTS)->KEY);                                           \
    if((VAL))                                                   \
      (OPTS)->KEY= strdup((char *)(VAL));                        \
    else                                                         \
      (OPTS)->KEY= NULL

#define OPT_SET_VALUE_INT(OPTS, KEY, VAL)                         \
    (OPTS)->KEY= (VAL)

static void options_add_initcommand(struct st_mysql_options *options,
                                     const char *init_cmd)
{
  char *insert= strdup(init_cmd);
  if (!options->init_command)
  {
    options->init_command= (DYNAMIC_ARRAY*)malloc(sizeof(DYNAMIC_ARRAY));
    ma_init_dynamic_array(options->init_command, sizeof(char*), 5, 5);
  }

  if (ma_insert_dynamic(options->init_command, (gptr)&insert))
    free(insert);
}
my_bool _mariadb_set_conf_option(MYSQL *mysql, const char *config_option, const char *config_value)
{
  if (config_option)
  {
    int i;

    for (i=0; mariadb_defaults[i].conf_key; i++)
    {
      if (!strcmp(mariadb_defaults[i].conf_key, config_option))
      {
        my_bool val_bool;
        int     val_int;
        size_t  val_sizet;
        int rc;
        void *option_val= NULL;
        switch (mariadb_defaults[i].type) {
        case MARIADB_OPTION_BOOL:
          val_bool= 0;
          if (config_value)
            val_bool= atoi(config_value);
          option_val= &val_bool;
          break;
        case MARIADB_OPTION_INT:
          val_int= 0;
          if (config_value)
            val_int= atoi(config_value);
          option_val= &val_int;
          break;
        case MARIADB_OPTION_SIZET:
          val_sizet= 0;
          if (config_value)
            val_sizet= strtol(config_value, NULL, 10);
          option_val= &val_sizet;
          break;
        case MARIADB_OPTION_STR:
          option_val= (void*)config_value;
          break;
        case MARIADB_OPTION_NONE:
          break;
        }
        rc= mysql_optionsv(mysql, mariadb_defaults[i].option, option_val);
        return(test(rc));
      }
    }
  }
  /* unknown key */
  return 1;
}

/***************************************************************************
** Change field rows to field structs
***************************************************************************/

static size_t rset_field_offsets[]= {
  OFFSET(MYSQL_FIELD, catalog),
  OFFSET(MYSQL_FIELD, catalog_length),
  OFFSET(MYSQL_FIELD, db),
  OFFSET(MYSQL_FIELD, db_length),
  OFFSET(MYSQL_FIELD, table),
  OFFSET(MYSQL_FIELD, table_length),
  OFFSET(MYSQL_FIELD, org_table),
  OFFSET(MYSQL_FIELD, org_table_length),
  OFFSET(MYSQL_FIELD, name),
  OFFSET(MYSQL_FIELD, name_length),
  OFFSET(MYSQL_FIELD, org_name),
  OFFSET(MYSQL_FIELD, org_name_length)
};

MYSQL_FIELD *
unpack_fields(MYSQL_DATA *data,MA_MEM_ROOT *alloc,uint fields,
	      my_bool default_value, my_bool long_flag_protocol __attribute__((unused)))
{
  MYSQL_ROWS	*row;
  MYSQL_FIELD	*field,*result;
  char    *p;
  unsigned int i, field_count= sizeof(rset_field_offsets)/sizeof(size_t)/2;

  field=result=(MYSQL_FIELD*) ma_alloc_root(alloc,sizeof(MYSQL_FIELD)*fields);
  if (!result)
    return(0);

  for (row=data->data; row ; row = row->next,field++)
  {
    if (field >= result + fields)
      goto error;

    for (i=0; i < field_count; i++)
    {
      switch(row->data[i][0]) {
      case 0:
       *(char **)(((char *)field) + rset_field_offsets[i*2])= ma_strdup_root(alloc, "");
       *(unsigned int *)(((char *)field) + rset_field_offsets[i*2+1])= 0;
       break;
     default:
       *(char **)(((char *)field) + rset_field_offsets[i*2])=
         ma_strdup_root(alloc, (char *)row->data[i]);
       *(unsigned int *)(((char *)field) + rset_field_offsets[i*2+1])=
         (uint)(row->data[i+1] - row->data[i] - 1);
       break;
      }
    }

    p= (char *)row->data[6];
    /* filler */
    field->charsetnr= uint2korr(p);
    p+= 2;
    field->length= (uint) uint4korr(p);
    p+= 4;
    field->type=   (enum enum_field_types)uint1korr(p);
    p++;
    field->flags= uint2korr(p);
    p+= 2;
    field->decimals= (uint) p[0];
    p++;

    /* filler */
    p+= 2;

    if (INTERNAL_NUM_FIELD(field))
      field->flags|= NUM_FLAG;

    if (default_value && row->data[7])
      field->def=ma_strdup_root(alloc,(char*) row->data[7]);
    else
      field->def=0;
    field->max_length= 0;
  }
  if (field < result + fields)
    goto error;
  free_rows(data);				/* Free old data */
  return(result);
error:
  free_rows(data);
  ma_free_root(alloc, MYF(0));
  return(0);
}


/* Read all rows (fields or data) from server */

MYSQL_DATA *mthd_my_read_rows(MYSQL *mysql,MYSQL_FIELD *mysql_fields,
			     uint fields)
{
  uint	field;
  ulong pkt_len;
  ulong len;
  uchar *cp;
  char	*to, *end_to;
  MYSQL_DATA *result;
  MYSQL_ROWS **prev_ptr,*cur;
  NET *net = &mysql->net;

  if ((pkt_len= ma_net_safe_read(mysql)) == packet_error)
    return(0);
  if (!(result=(MYSQL_DATA*) calloc(1, sizeof(MYSQL_DATA))))
  {
    SET_CLIENT_ERROR(mysql, CR_OUT_OF_MEMORY, SQLSTATE_UNKNOWN, 0);
    return(0);
  }
  ma_init_alloc_root(&result->alloc,8192,0);	/* Assume rowlength < 8192 */
  result->alloc.min_malloc=sizeof(MYSQL_ROWS);
  prev_ptr= &result->data;
  result->rows=0;
  result->fields=fields;

  while (*(cp=net->read_pos) != 254 || pkt_len >= 8)
  {
    result->rows++;
    if (!(cur= (MYSQL_ROWS*) ma_alloc_root(&result->alloc,
					    sizeof(MYSQL_ROWS))) ||
	      !(cur->data= ((MYSQL_ROW)
		      ma_alloc_root(&result->alloc,
				     (fields+1)*sizeof(char *)+fields+pkt_len))))
    {
      free_rows(result);
      SET_CLIENT_ERROR(mysql, CR_OUT_OF_MEMORY, SQLSTATE_UNKNOWN, 0);
      return(0);
    }
    *prev_ptr=cur;
    prev_ptr= &cur->next;
    to= (char*) (cur->data+fields+1);
    end_to=to+fields+pkt_len-1;
    for (field=0 ; field < fields ; field++)
    {
      if ((len=(ulong) net_field_length(&cp)) == NULL_LENGTH)
      {						/* null field */
        cur->data[field] = 0;
      }
      else
      {
        cur->data[field] = to;
        if (len > (ulong)(end_to - to) || to > end_to)
        {
          free_rows(result);
          SET_CLIENT_ERROR(mysql, CR_UNKNOWN_ERROR, SQLSTATE_UNKNOWN, 0);
          return(0);
        }
        memcpy(to,(char*) cp,len); to[len]=0;
        to+=len+1;
        cp+=len;
        if (mysql_fields)
        {
          if (mysql_fields[field].max_length < len)
            mysql_fields[field].max_length=len;
         }
      }
    }
    cur->data[field]=to;			/* End of last field */
    if ((pkt_len=ma_net_safe_read(mysql)) == packet_error)
    {
      free_rows(result);
      return(0);
    }
  }
  *prev_ptr=0;					/* last pointer is null */
  /* save status */
  if (pkt_len > 1)
  {
    cp++;
    mysql->warning_count= uint2korr(cp);
    cp+= 2;
    mysql->server_status= uint2korr(cp);
  }
  return(result);
}


/*
** Read one row. Uses packet buffer as storage for fields.
** When next packet is read, the previous field values are destroyed
*/


int mthd_my_read_one_row(MYSQL *mysql,uint fields,MYSQL_ROW row, ulong *lengths)
{
  uint field;
  ulong pkt_len,len;
  uchar *pos,*prev_pos, *end_pos;

  if ((pkt_len=(uint) ma_net_safe_read(mysql)) == packet_error)
    return -1;

  if (pkt_len <= 8 && mysql->net.read_pos[0] == 254)
  {
    mysql->warning_count= uint2korr(mysql->net.read_pos + 1);
    mysql->server_status= uint2korr(mysql->net.read_pos + 3);
    return 1;				/* End of data */
  }
  prev_pos= 0;				/* allowed to write at packet[-1] */
  pos=mysql->net.read_pos;
  end_pos=pos+pkt_len;
  for (field=0 ; field < fields ; field++)
  {
    if ((len=(ulong) net_field_length(&pos)) == NULL_LENGTH)
    {						/* null field */
      row[field] = 0;
      *lengths++=0;
    }
    else
    {
      if (len > (ulong) (end_pos - pos) || pos > end_pos)
      {
        mysql->net.last_errno=CR_UNKNOWN_ERROR;
        strncpy(mysql->net.last_error,ER(mysql->net.last_errno),
                MYSQL_ERRMSG_SIZE - 1);
        return -1;
      }
      row[field] = (char*) pos;
      pos+=len;
      *lengths++=len;
    }
    if (prev_pos)
      *prev_pos=0;				/* Terminate prev field */
    prev_pos=pos;
  }
  row[field]=(char*) prev_pos+1;		/* End of last field */
  *prev_pos=0;					/* Terminate last field */
  return 0;
}

/****************************************************************************
** Init MySQL structure or allocate one
****************************************************************************/

MYSQL * STDCALL
mysql_init(MYSQL *mysql)
{
  if (mysql_server_init(0, NULL, NULL))
    return NULL;
  if (!mysql)
  {
    if (!(mysql=(MYSQL*) calloc(1, sizeof(MYSQL))))
      return 0;
    mysql->free_me=1;
    mysql->net.pvio= 0;
    mysql->net.extension= 0;
  }
  else
  {
    memset((char*) (mysql), 0, sizeof(*(mysql)));
    mysql->net.pvio= 0;
    mysql->free_me= 0;
    mysql->net.extension= 0;
  }

  if (!(mysql->net.extension= (struct st_mariadb_net_extension *)
                               calloc(1, sizeof(struct st_mariadb_net_extension))) ||
      !(mysql->extension= (struct st_mariadb_extension *)
                          calloc(1, sizeof(struct st_mariadb_extension))))
    goto error;
  mysql->options.report_data_truncation= 1;
  mysql->options.connect_timeout=CONNECT_TIMEOUT;
  mysql->charset= mysql_find_charset_name(MARIADB_DEFAULT_CHARSET);
  mysql->methods= &MARIADB_DEFAULT_METHODS;
  strcpy(mysql->net.sqlstate, "00000");
  mysql->net.last_error[0]= mysql->net.last_errno= 0;

/*
  Only enable LOAD DATA INFILE by default if configured with
  --enable-local-infile
*/
#ifdef ENABLED_LOCAL_INFILE
  mysql->options.client_flag|= CLIENT_LOCAL_FILES;
#endif
  mysql->options.reconnect= 0;
  return mysql;
error:
  if (mysql->free_me)
    free(mysql);
  return 0;
}

int STDCALL
mysql_ssl_set(MYSQL *mysql __attribute__((unused)),
              const char *key __attribute__((unused)),
              const char *cert __attribute__((unused)),
              const char *ca __attribute__((unused)),
              const char *capath __attribute__((unused)),
              const char *cipher __attribute__((unused)))
{
#ifdef HAVE_TLS
  char enable= 1;
  return (mysql_optionsv(mysql, MYSQL_OPT_SSL_ENFORCE, &enable) |
          mysql_optionsv(mysql, MYSQL_OPT_SSL_KEY, key) |
          mysql_optionsv(mysql, MYSQL_OPT_SSL_CERT, cert) |
          mysql_optionsv(mysql, MYSQL_OPT_SSL_CA, ca) |
          mysql_optionsv(mysql, MYSQL_OPT_SSL_CAPATH, capath) |
          mysql_optionsv(mysql, MYSQL_OPT_SSL_CIPHER, cipher)) ? 1 : 0;
#else
  return 0;
#endif
}

/**************************************************************************
**************************************************************************/

const char * STDCALL
mysql_get_ssl_cipher(MYSQL *mysql __attribute__((unused)))
{
#ifdef HAVE_TLS
  if (mysql->net.pvio && mysql->net.pvio->ctls)
  {
    return ma_pvio_tls_cipher(mysql->net.pvio->ctls);
  }
#endif
  return(NULL);
}

/**************************************************************************
** Free strings in the SSL structure and clear 'use_ssl' flag.
** NB! Errors are not reported until you do mysql_real_connect.
**************************************************************************/

char *ma_send_connect_attr(MYSQL *mysql, unsigned char *buffer)
{
  if (mysql->server_capabilities & CLIENT_CONNECT_ATTRS)
  {
    buffer= (unsigned char *)mysql_net_store_length((unsigned char *)buffer, (mysql->options.extension) ?
                             mysql->options.extension->connect_attrs_len : 0);
    if (mysql->options.extension &&
        hash_inited(&mysql->options.extension->connect_attrs))
    {
      uint i;
      for (i=0; i < mysql->options.extension->connect_attrs.records; i++)
      {
        size_t len;
        uchar *p= hash_element(&mysql->options.extension->connect_attrs, i);

        len= strlen((char *)p);
        buffer= mysql_net_store_length(buffer, len);
        memcpy(buffer, p, len);
        buffer+= (len);
        p+= (len + 1);
        len= strlen((char *)p);
        buffer= mysql_net_store_length(buffer, len);
        memcpy(buffer, p, len);
        buffer+= len;
      }
    }
  }
  return (char *)buffer;
}

/** set some default attributes */
static my_bool
ma_set_connect_attrs(MYSQL *mysql, const char *host)
{
  char buffer[255];
  int rc= 0;

  rc= mysql_options(mysql, MYSQL_OPT_CONNECT_ATTR_DELETE, "_client_name") +
      mysql_options(mysql, MYSQL_OPT_CONNECT_ATTR_DELETE, "_client_version") +
      mysql_options(mysql, MYSQL_OPT_CONNECT_ATTR_DELETE, "_os") +
      mysql_options(mysql, MYSQL_OPT_CONNECT_ATTR_DELETE, "_server_host") +
#ifdef _WIN32
      mysql_options(mysql, MYSQL_OPT_CONNECT_ATTR_DELETE, "_thread") +
#endif
      mysql_options(mysql, MYSQL_OPT_CONNECT_ATTR_DELETE, "_pid") +
      mysql_options(mysql, MYSQL_OPT_CONNECT_ATTR_DELETE, "_platform");

  rc+= mysql_optionsv(mysql, MYSQL_OPT_CONNECT_ATTR_ADD, "_client_name", "libmariadb")
       + mysql_optionsv(mysql, MYSQL_OPT_CONNECT_ATTR_ADD, "_client_version", MARIADB_PACKAGE_VERSION)
       + mysql_optionsv(mysql, MYSQL_OPT_CONNECT_ATTR_ADD, "_os", MARIADB_SYSTEM_TYPE);

  if (host && *host)
    rc+= mysql_optionsv(mysql, MYSQL_OPT_CONNECT_ATTR_ADD, "_server_host", host);

#ifdef _WIN32
  snprintf(buffer, 255, "%lu", (ulong) GetCurrentThreadId());
  rc+= mysql_optionsv(mysql, MYSQL_OPT_CONNECT_ATTR_ADD, "_thread", buffer);
  snprintf(buffer, 255, "%lu", (ulong) GetCurrentProcessId());
#else
  snprintf(buffer, 255, "%lu", (ulong) getpid());
#endif
  rc+= mysql_optionsv(mysql, MYSQL_OPT_CONNECT_ATTR_ADD, "_pid", buffer);

  rc+= mysql_optionsv(mysql, MYSQL_OPT_CONNECT_ATTR_ADD, "_platform", MARIADB_MACHINE_TYPE);
  return(test(rc>0));
}

/*
** Note that the mysql argument must be initialized with mysql_init()
** before calling mysql_real_connect !
*/

MYSQL * STDCALL
mysql_real_connect(MYSQL *mysql, const char *host, const char *user,
		   const char *passwd, const char *db,
		   uint port, const char *unix_socket,unsigned long client_flag)
{
  char *end= NULL;
  char *connection_handler= (mysql->options.extension) ?
                            mysql->options.extension->connection_handler : 0;

  if (!mysql->methods)
    mysql->methods= &MARIADB_DEFAULT_METHODS;

  if (connection_handler ||
      (host && (end= strstr(host, "://"))))
  {
    MARIADB_CONNECTION_PLUGIN *plugin;
    char plugin_name[64];

    if (!connection_handler || !connection_handler[0])
    {
      memset(plugin_name, 0, 64);
      ma_strmake(plugin_name, host, MIN(end - host, 63));
      end+= 3;
    }
    else
      ma_strmake(plugin_name, connection_handler, MIN(63, strlen(connection_handler)));

    if (!(plugin= (MARIADB_CONNECTION_PLUGIN *)mysql_client_find_plugin(mysql, plugin_name, MARIADB_CLIENT_CONNECTION_PLUGIN)))
      return NULL;

    if (!(mysql->extension->conn_hdlr= (MA_CONNECTION_HANDLER *)calloc(1, sizeof(MA_CONNECTION_HANDLER))))
    {
      SET_CLIENT_ERROR(mysql, CR_OUT_OF_MEMORY, SQLSTATE_UNKNOWN, 0);
      return NULL;
    }

    /* save URL for reconnect */
    OPT_SET_EXTENDED_VALUE_STR(&mysql->options, url, host);

    mysql->extension->conn_hdlr->plugin= plugin;

    if (plugin && plugin->connect)
    {
      MYSQL *my= plugin->connect(mysql, end, user, passwd, db, port, unix_socket, client_flag);
      if (!my)
      {
        free(mysql->extension->conn_hdlr);
        mysql->extension->conn_hdlr= NULL;
      }
      return my;
    }
  }

  return mysql->methods->db_connect(mysql, host, user, passwd,
                                    db, port, unix_socket, client_flag);
}

MYSQL *mthd_my_real_connect(MYSQL *mysql, const char *host, const char *user,
		   const char *passwd, const char *db,
		   uint port, const char *unix_socket, unsigned long client_flag)
{
  char		buff[NAME_LEN+USERNAME_LENGTH+100];
  char		*end, *end_pkt, *host_info;
  MA_PVIO_CINFO  cinfo= {NULL, NULL, 0, -1, NULL};
  MARIADB_PVIO   *pvio= NULL;
  char    *scramble_data;
  my_bool is_maria= 0;
  const char *scramble_plugin;
  uint pkt_length, scramble_len, pkt_scramble_len= 0;
  NET	*net= &mysql->net;

  if (!mysql->methods)
    mysql->methods= &MARIADB_DEFAULT_METHODS;

  if (!host || !host[0])
    host = mysql->options.host;

  ma_set_connect_attrs(mysql, host);

  if (net->pvio)  /* check if we are already connected */
  {
    SET_CLIENT_ERROR(mysql, CR_ALREADY_CONNECTED, SQLSTATE_UNKNOWN, 0);
    return(NULL);
  }

  /* use default options */
  if (mysql->options.my_cnf_file || mysql->options.my_cnf_group)
  {
    _mariadb_read_options(mysql, NULL,
			  (mysql->options.my_cnf_file ?
			   mysql->options.my_cnf_file : NULL),
			   mysql->options.my_cnf_group, 0);
    free(mysql->options.my_cnf_file);
    free(mysql->options.my_cnf_group);
    mysql->options.my_cnf_file=mysql->options.my_cnf_group=0;
  }

#ifndef WIN32
  if (mysql->options.protocol > MYSQL_PROTOCOL_SOCKET)
  {
    SET_CLIENT_ERROR(mysql, CR_CONN_UNKNOWN_PROTOCOL, SQLSTATE_UNKNOWN, 0);
    return(NULL);
  }
#endif

  /* Some empty-string-tests are done because of ODBC */
  if (!user || !user[0])
    user=mysql->options.user;
  if (!passwd)
  {
    passwd=mysql->options.password;
#ifndef DONT_USE_MYSQL_PWD
    if (!passwd)
      passwd=getenv("MYSQL_PWD");  /* get it from environment (haneke) */
    if (!passwd)
      passwd= "";
#endif
  }
  if (!db || !db[0])
    db=mysql->options.db;
  if (!port)
    port=mysql->options.port;
  if (!unix_socket)
    unix_socket=mysql->options.unix_socket;

  mysql->server_status=SERVER_STATUS_AUTOCOMMIT;

  /* try to connect via pvio_init */
  cinfo.host= host;
  cinfo.unix_socket= unix_socket;
  cinfo.port= port;
  cinfo.mysql= mysql;

  /*
  ** Grab a socket and connect it to the server
  */
#ifndef _WIN32
#if defined(HAVE_SYS_UN_H)
  if ((!host ||  strcmp(host,LOCAL_HOST) == 0) &&
      mysql->options.protocol != MYSQL_PROTOCOL_TCP &&
      (unix_socket || mysql_unix_port))
  {
    cinfo.host= LOCAL_HOST;
    cinfo.unix_socket= (unix_socket) ? unix_socket : mysql_unix_port;
    cinfo.type= PVIO_TYPE_UNIXSOCKET;
    sprintf(host_info=buff,ER(CR_LOCALHOST_CONNECTION),cinfo.host);
  }
  else
#endif
#else
  if (mysql->options.protocol == MYSQL_PROTOCOL_MEMORY)
  {
    cinfo.host= mysql->options.shared_memory_base_name;
    cinfo.type= PVIO_TYPE_SHAREDMEM;
    sprintf(host_info=buff,ER(CR_SHARED_MEMORY_CONNECTION), cinfo.host ? cinfo.host : SHM_DEFAULT_NAME);
  }
   /* named pipe */
  else if (mysql->options.protocol == MYSQL_PROTOCOL_PIPE ||
	  (host && strcmp(host,LOCAL_HOST_NAMEDPIPE) == 0))
  {
    cinfo.type= PVIO_TYPE_NAMEDPIPE;
    sprintf(host_info=buff,ER(CR_NAMEDPIPE_CONNECTION),cinfo.host);
  }
  else
#endif
  {
    cinfo.unix_socket=0;				/* This is not used */
    if (!port)
      port=mysql_port;
    if (!host)
      host=LOCAL_HOST;
    cinfo.host= host;
    cinfo.port= port;
    cinfo.type= PVIO_TYPE_SOCKET;
    sprintf(host_info=buff,ER(CR_TCP_CONNECTION), cinfo.host);
  }
  /* Initialize and load pvio plugin */
  if (!(pvio= ma_pvio_init(&cinfo)))
    goto error;

  /* try to connect */
  if (ma_pvio_connect(pvio, &cinfo) != 0)
  {
    ma_pvio_close(pvio);
    goto error;
  }

  if (mysql->options.extension && mysql->options.extension->proxy_header)
  {
    char *hdr = mysql->options.extension->proxy_header;
    size_t len = mysql->options.extension->proxy_header_len;
    if (ma_pvio_write(pvio, (unsigned char *)hdr, len) <= 0)
    {
      ma_pvio_close(pvio);
      goto error;
    }
  }

  if (ma_net_init(net, pvio))
    goto error;

  if (mysql->options.max_allowed_packet)
    net->max_packet_size= mysql->options.max_allowed_packet;

  ma_pvio_keepalive(net->pvio);
  strcpy(mysql->net.sqlstate, "00000");

  /* Get version info */
  mysql->protocol_version= PROTOCOL_VERSION;	/* Assume this */
/*
  if (ma_pvio_wait_io_or_timeout(net->pvio, FALSE, 0) < 1)
  {
    my_set_error(mysql, CR_SERVER_LOST, SQLSTATE_UNKNOWN,
                 ER(CR_SERVER_LOST_EXTENDED),
                 "handshake: waiting for inital communication packet",
                 errno);
    goto error;
  }
 */
  if ((pkt_length=ma_net_safe_read(mysql)) == packet_error)
  {
    if (mysql->net.last_errno == CR_SERVER_LOST)
      my_set_error(mysql, CR_SERVER_LOST, SQLSTATE_UNKNOWN,
                 ER(CR_SERVER_LOST_EXTENDED),
                 "handshake: reading inital communication packet",
                 errno);

    goto error;
  }
  end= (char *)net->read_pos;
  end_pkt= (char *)net->read_pos + pkt_length;

  /* Check if version of protocol matches current one */

  mysql->protocol_version= end[0];
  end++;

  /* Check if server sends an error */
  if (mysql->protocol_version == 0XFF)
  {
    net_get_error(end, pkt_length - 1, net->last_error, sizeof(net->last_error),
      &net->last_errno, net->sqlstate);
    /* fix for bug #26426 */
    if (net->last_errno == 1040)
      memcpy(net->sqlstate, "08004", SQLSTATE_LENGTH);
    goto error;
  }

  if (mysql->protocol_version <  PROTOCOL_VERSION)
  {
    net->last_errno= CR_VERSION_ERROR;
    sprintf(net->last_error, ER(CR_VERSION_ERROR), mysql->protocol_version,
	    PROTOCOL_VERSION);
    goto error;
  }
  /* Save connection information */
  if (!user) user="";

  if (!(mysql->host_info= strdup(host_info)) ||
      !(mysql->host= strdup(cinfo.host ? cinfo.host : "")) ||
      !(mysql->user=strdup(user)) ||
      !(mysql->passwd=strdup(passwd)))
  {
    SET_CLIENT_ERROR(mysql, CR_OUT_OF_MEMORY, SQLSTATE_UNKNOWN, 0);
    goto error;
  }
  if (cinfo.unix_socket)
    mysql->unix_socket= strdup(cinfo.unix_socket);
  else
    mysql->unix_socket=0;
  mysql->port=port;
  client_flag|=mysql->options.client_flag;

  if (strncmp(end, MA_RPL_VERSION_HACK, sizeof(MA_RPL_VERSION_HACK) - 1) == 0)
  {
    mysql->server_version= strdup(end + sizeof(MA_RPL_VERSION_HACK) - 1);
    is_maria= 1;
  }
  else
  {
    if (!(mysql->server_version= strdup(end)))
    {
      SET_CLIENT_ERROR(mysql, CR_OUT_OF_MEMORY, SQLSTATE_UNKNOWN, 0);
      goto error;
    }
  }
  end+= strlen(end) + 1;

  mysql->thread_id=uint4korr(end);
  end+=4;

  /* This is the first part of scramble packet. In 4.1 and later
     a second package will follow later */
  scramble_data= end;
  scramble_len= SCRAMBLE_LENGTH_323 + 1;
  scramble_plugin= old_password_plugin_name;
  end+= SCRAMBLE_LENGTH_323;

  /* 1st pad */
  end++;

  if (end + 1<= end_pkt)
  {
    mysql->server_capabilities=uint2korr(end);
  }

  /* mysql 5.5 protocol */
  if (end + 18 <= end_pkt)
  {
    mysql->server_language= uint1korr(end + 2);
    mysql->server_status= uint2korr(end + 3);
    mysql->server_capabilities|= (unsigned int)(uint2korr(end + 5) << 16);
    pkt_scramble_len= uint1korr(end + 7);

    /* check if MariaD2B specific capabilities are available */
    if (is_maria && !(mysql->server_capabilities & CLIENT_MYSQL))
    {
      mysql->extension->mariadb_server_capabilities= (ulonglong) uint4korr(end + 14);
    }
  }

  /* pad 2 */
  end+= 18;

  /* second scramble package */
  if (end + SCRAMBLE_LENGTH - SCRAMBLE_LENGTH_323 + 1 <= end_pkt)
  {
    memcpy(end - SCRAMBLE_LENGTH_323, scramble_data, SCRAMBLE_LENGTH_323);
    scramble_data= end - SCRAMBLE_LENGTH_323;
    if (mysql->server_capabilities & CLIENT_PLUGIN_AUTH)
    {
      scramble_len= pkt_scramble_len;
      scramble_plugin= scramble_data + scramble_len;
      if (scramble_data + scramble_len > end_pkt)
        scramble_len= (uint)(end_pkt - scramble_data);
    } else
    {
      scramble_len= (uint)(end_pkt - scramble_data);
      scramble_plugin= native_password_plugin_name;
    }
  } else
  {
    mysql->server_capabilities&= ~CLIENT_SECURE_CONNECTION;
    if (mysql->options.secure_auth)
    {
      SET_CLIENT_ERROR(mysql, CR_SECURE_AUTH, SQLSTATE_UNKNOWN, 0);
      goto error;
    }
  }

  /* Set character set */
  if (mysql->options.charset_name)
    mysql->charset= mysql_find_charset_name(mysql->options.charset_name);
  else
    mysql->charset=mysql_find_charset_name(MARIADB_DEFAULT_CHARSET);

  if (!mysql->charset)
  {
    net->last_errno=CR_CANT_READ_CHARSET;
    sprintf(net->last_error,ER(net->last_errno),
      mysql->options.charset_name ? mysql->options.charset_name : 
<<<<<<< HEAD
                                    "unknown",
=======
                                    MARIADB_DEFAULT_CHARSET,
>>>>>>> a0fd36cc
      "compiled_in");
    goto error;
  }

  mysql->client_flag= client_flag;

  if (run_plugin_auth(mysql, scramble_data, scramble_len,
                             scramble_plugin, db))
    goto error;

  if (mysql->client_flag & CLIENT_COMPRESS)
    net->compress= 1;

  /* last part: select default db */
  if (!(mysql->server_capabilities & CLIENT_CONNECT_WITH_DB) &&
      (db && !mysql->db))
  {
    if (mysql_select_db(mysql, db))
    {
      my_set_error(mysql, CR_SERVER_LOST, SQLSTATE_UNKNOWN,
                          ER(CR_SERVER_LOST_EXTENDED),
                          "Setting intital database",
                          errno);
      goto error;
    }
  }

  if (mysql->options.init_command)
  {
    char **begin= (char **)mysql->options.init_command->buffer;
    char **end= begin + mysql->options.init_command->elements;

    /* Avoid reconnect in mysql_real_connect */
    my_bool save_reconnect= mysql->options.reconnect;
    mysql->options.reconnect= 0;

    for (;begin < end; begin++)
    {
      if (mysql_real_query(mysql, *begin, (unsigned long)strlen(*begin)))
        goto error;

    /* check if query produced a result set */
      do {
        MYSQL_RES *res;
        if ((res= mysql_use_result(mysql)))
          mysql_free_result(res);
      } while (!mysql_next_result(mysql));
    }
    mysql->options.reconnect= save_reconnect;
  }

  strcpy(mysql->net.sqlstate, "00000");

  /* connection established, apply timeouts */
  ma_pvio_set_timeout(mysql->net.pvio, PVIO_READ_TIMEOUT, mysql->options.read_timeout);
  ma_pvio_set_timeout(mysql->net.pvio, PVIO_WRITE_TIMEOUT, mysql->options.write_timeout);
  return(mysql);

error:
  /* Free alloced memory */
  end_server(mysql);
  /* only free the allocated memory, user needs to call mysql_close */
  mysql_close_memory(mysql);
  if (!(client_flag & CLIENT_REMEMBER_OPTIONS) &&
      !mysql->options.extension->async_context)
    mysql_close_options(mysql);
  return(0);
}

struct my_hook_data {
  MYSQL *orig_mysql;
  MYSQL *new_mysql;
  /* This is always NULL currently, but restoring does not hurt just in case. */
  MARIADB_PVIO *orig_pvio;
};
/*
  Callback hook to make the new VIO accessible via the old MYSQL to calling
  application when suspending a non-blocking call during automatic reconnect.
*/
static void
my_suspend_hook(my_bool suspend, void *data)
{
  struct my_hook_data *hook_data= (struct my_hook_data *)data;
  if (suspend)
  {
    hook_data->orig_pvio= hook_data->orig_mysql->net.pvio;
    hook_data->orig_mysql->net.pvio= hook_data->new_mysql->net.pvio;
  }
  else
    hook_data->orig_mysql->net.pvio= hook_data->orig_pvio;
}

my_bool STDCALL mariadb_reconnect(MYSQL *mysql)
{
  MYSQL tmp_mysql;
  struct my_hook_data hook_data;
  struct mysql_async_context *ctxt= NULL;
  LIST *li_stmt= mysql->stmts;

  /* check if connection handler is active */
  if (IS_CONNHDLR_ACTIVE(mysql))
  {
    if (mysql->extension->conn_hdlr->plugin && mysql->extension->conn_hdlr->plugin->reconnect)
      return(mysql->extension->conn_hdlr->plugin->reconnect(mysql));
  }

  if (!mysql->options.reconnect ||
      (mysql->server_status & SERVER_STATUS_IN_TRANS) || !mysql->host_info)
  {
   /* Allow reconnect next time */
    mysql->server_status&= ~SERVER_STATUS_IN_TRANS;
    my_set_error(mysql, CR_SERVER_GONE_ERROR, SQLSTATE_UNKNOWN, 0);
    return(1);
  }

  mysql_init(&tmp_mysql);
  tmp_mysql.free_me= 0;
  tmp_mysql.options=mysql->options;
  if (mysql->extension->conn_hdlr)
  {
    tmp_mysql.extension->conn_hdlr= mysql->extension->conn_hdlr;
    mysql->extension->conn_hdlr= 0;
  }

  /* don't reread options from configuration files */
  tmp_mysql.options.my_cnf_group= tmp_mysql.options.my_cnf_file= NULL;
  if (IS_MYSQL_ASYNC_ACTIVE(mysql))
  {
    ctxt= mysql->options.extension->async_context;
    hook_data.orig_mysql= mysql;
    hook_data.new_mysql= &tmp_mysql;
    hook_data.orig_pvio= mysql->net.pvio;
    my_context_install_suspend_resume_hook(ctxt, my_suspend_hook, &hook_data);
  }

  if (!mysql_real_connect(&tmp_mysql,mysql->host,mysql->user,mysql->passwd,
			  mysql->db, mysql->port, mysql->unix_socket,
			  mysql->client_flag | CLIENT_REMEMBER_OPTIONS) ||
      mysql_set_character_set(&tmp_mysql, mysql->charset->csname))
  {
    if (ctxt)
      my_context_install_suspend_resume_hook(ctxt, NULL, NULL);
    /* don't free options (CONC-118) */
    memset(&tmp_mysql.options, 0, sizeof(struct st_mysql_options));
    my_set_error(mysql, tmp_mysql.net.last_errno,
                        tmp_mysql.net.sqlstate,
                        tmp_mysql.net.last_error);
    mysql_close(&tmp_mysql);
    return(1);
  }

  for (;li_stmt;li_stmt= li_stmt->next)
  {
    MYSQL_STMT *stmt= (MYSQL_STMT *)li_stmt->data;

    if (stmt->state != MYSQL_STMT_INITTED)
    {
      stmt->state= MYSQL_STMT_INITTED;
      SET_CLIENT_STMT_ERROR(stmt, CR_SERVER_LOST, SQLSTATE_UNKNOWN, 0);
    }
  }

  tmp_mysql.free_me= mysql->free_me;
  tmp_mysql.stmts= mysql->stmts;
  mysql->stmts= NULL;

  if (ctxt)
    my_context_install_suspend_resume_hook(ctxt, NULL, NULL);
  /* Don't free options, we moved them to tmp_mysql */
  memset(&mysql->options, 0, sizeof(mysql->options));
  mysql->free_me=0;
  mysql_close(mysql);
  *mysql=tmp_mysql;
  mysql->net.pvio->mysql= mysql;
  ma_net_clear(&mysql->net);
  mysql->affected_rows= ~(unsigned long long) 0;
  mysql->info= 0;
  return(0);
}

void ma_invalidate_stmts(MYSQL *mysql, const char *function_name)
{
  if (mysql->stmts)
  {
    LIST *li_stmt= mysql->stmts;

    for (; li_stmt; li_stmt= li_stmt->next)
    {
      MYSQL_STMT *stmt= (MYSQL_STMT *)li_stmt->data;
      stmt->mysql= NULL;
      SET_CLIENT_STMT_ERROR(stmt, CR_STMT_CLOSED, SQLSTATE_UNKNOWN, function_name);
    }
    mysql->stmts= NULL;
  }
}

/*
  Legacy support of the MariaDB 5.5 version, where timeouts where only in
  seconds resolution. Applications that use this will be asked to set a timeout
  at the nearest higher whole-seconds value.
*/
unsigned int STDCALL
mysql_get_timeout_value(const MYSQL *mysql)
{
  unsigned int timeout= mysql->options.extension->async_context->timeout_value;
  /* Avoid overflow. */
  if (timeout > UINT_MAX - 999)
    return (timeout - 1)/1000 + 1;
  else
    return (timeout+999)/1000;
}


unsigned int STDCALL
mysql_get_timeout_value_ms(const MYSQL *mysql)
{
  return mysql->options.extension->async_context->timeout_value;
}

/**************************************************************************
** Change user and database
**************************************************************************/

my_bool	STDCALL mysql_change_user(MYSQL *mysql, const char *user,
				  const char *passwd, const char *db)
{
  const MARIADB_CHARSET_INFO *s_cs= mysql->charset;
  char *s_user= mysql->user,
       *s_passwd= mysql->passwd,
       *s_db= mysql->db;
  int rc;

  if (mysql->options.charset_name)
    mysql->charset= mysql_find_charset_name(mysql->options.charset_name);
  else
    mysql->charset=mysql_find_charset_name(MARIADB_DEFAULT_CHARSET);

  mysql->user= strdup(user ? user : "");
  mysql->passwd= strdup(passwd ? passwd : "");

  /* db will be set in run_plugin_auth */
  mysql->db= 0;
  rc= run_plugin_auth(mysql, 0, 0, 0, db);

  /* COM_CHANGE_USER always releases prepared statements, so we need to invalidate them */
  ma_invalidate_stmts(mysql, "mysql_change_user()");

  if (rc==0)
  {
    free(s_user);
    free(s_passwd);
    free(s_db);

    if (!mysql->db && db && !(mysql->db= strdup(db)))
    {
      SET_CLIENT_ERROR(mysql, CR_OUT_OF_MEMORY, SQLSTATE_UNKNOWN, 0);
      rc= 1;
    }
  } else
  {
    free(mysql->user);
    free(mysql->passwd);
    free(mysql->db);

    mysql->user= s_user;
    mysql->passwd= s_passwd;
    mysql->db= s_db;
    mysql->charset= s_cs;
  }
  return(rc);
}


/**************************************************************************
** Set current database
**************************************************************************/

int STDCALL
mysql_select_db(MYSQL *mysql, const char *db)
{
  int error;

  if (!db)
    return 1;

  if ((error=ma_simple_command(mysql, COM_INIT_DB, db,
                               (uint) strlen(db),0,0)))
    return(error);
  free(mysql->db);
  mysql->db=strdup(db);
  return(0);
}


/*************************************************************************
** Send a QUIT to the server and close the connection
** If handle is alloced by mysql connect free it.
*************************************************************************/

static void mysql_close_options(MYSQL *mysql)
{
  if (mysql->options.init_command)
  {
    char **begin= (char **)mysql->options.init_command->buffer;
    char **end= begin + mysql->options.init_command->elements;

    for (;begin < end; begin++)
      free(*begin);
    ma_delete_dynamic(mysql->options.init_command);
    free(mysql->options.init_command);
  }
  free(mysql->options.user);
  free(mysql->options.host);
  free(mysql->options.password);
  free(mysql->options.unix_socket);
  free(mysql->options.db);
  free(mysql->options.my_cnf_file);
  free(mysql->options.my_cnf_group);
  free(mysql->options.charset_dir);
  free(mysql->options.charset_name);
  free(mysql->options.bind_address);
  free(mysql->options.ssl_key);
  free(mysql->options.ssl_cert);
  free(mysql->options.ssl_ca);
  free(mysql->options.ssl_capath);
  free(mysql->options.ssl_cipher);

  if (mysql->options.extension)
  {
    struct mysql_async_context *ctxt;
    if ((ctxt = mysql->options.extension->async_context))
    {
      my_context_destroy(&ctxt->async_context);
      free(ctxt);
      mysql->options.extension->async_context= 0;
    }
    free(mysql->options.extension->plugin_dir);
    free(mysql->options.extension->default_auth);
    free(mysql->options.extension->db_driver);
    free(mysql->options.extension->ssl_crl);
    free(mysql->options.extension->ssl_crlpath);
    free(mysql->options.extension->tls_fp);
    free(mysql->options.extension->tls_fp_list);
    free(mysql->options.extension->tls_pw);
    free(mysql->options.extension->tls_version);
    free(mysql->options.extension->url);
    free(mysql->options.extension->connection_handler);
    if(hash_inited(&mysql->options.extension->connect_attrs))
      hash_free(&mysql->options.extension->connect_attrs);
    if (hash_inited(&mysql->options.extension->userdata))
      hash_free(&mysql->options.extension->userdata);

  }
  free(mysql->options.extension);
  /* clear all pointer */
  memset(&mysql->options, 0, sizeof(mysql->options));
}

static void mysql_close_memory(MYSQL *mysql)
{
  free(mysql->host_info);
  free(mysql->host);
  free(mysql->user);
  free(mysql->passwd);
  free(mysql->db);
  free(mysql->unix_socket);
  free(mysql->server_version);
  mysql->host_info= mysql->host= mysql->unix_socket=
                    mysql->server_version=mysql->user=mysql->passwd=mysql->db=0;
}

void my_set_error(MYSQL *mysql,
                  unsigned int error_nr,
                  const char *sqlstate,
                  const char *format,
                  ...)
{
  va_list ap;

  mysql->net.last_errno= error_nr;
  ma_strmake(mysql->net.sqlstate, sqlstate, SQLSTATE_LENGTH);
  va_start(ap, format);
  vsnprintf(mysql->net.last_error, MYSQL_ERRMSG_SIZE,
            format ? format : ER(error_nr), ap);
  va_end(ap);
  return;
}

void mysql_close_slow_part(MYSQL *mysql)
{
  if (mysql->net.pvio)
  {
    free_old_query(mysql);
    mysql->status=MYSQL_STATUS_READY; /* Force command */
    mysql->options.reconnect=0;
    if (mysql->net.pvio && mysql->net.buff)
      ma_simple_command(mysql, COM_QUIT,NullS,0,1,0);
    end_server(mysql);
  }
}

void ma_clear_session_state(MYSQL *mysql)
{
  uint i;

  if (!mysql || !mysql->extension)
    return;

  for (i= SESSION_TRACK_BEGIN; i <= SESSION_TRACK_END; i++)
  {
    /* we acquired memory via ma_multi_alloc, so we don't need to free data */
    list_free(mysql->extension->session_state[i].list, 0);
  }
  memset(mysql->extension->session_state, 0, sizeof(struct st_mariadb_session_state) * SESSION_TRACK_TYPES);
}

void STDCALL
mysql_close(MYSQL *mysql)
{
  if (mysql)					/* Some simple safety */
  {
    if (mysql->extension && mysql->extension->conn_hdlr)
    {
      MA_CONNECTION_HANDLER *p= mysql->extension->conn_hdlr;
      if (p->plugin->close)
        p->plugin->close(mysql);
      free(p);
      /* Fix for CONC-294: Since we already called plugin->close function
         we need to prevent that mysql_close_slow_part (which sends COM_QUIT
         to the server) will be handled by plugin again. */
      mysql->extension->conn_hdlr= NULL;
    }

    if (mysql->methods)
      mysql->methods->db_close(mysql);

    /* reset the connection in all active statements */
    ma_invalidate_stmts(mysql, "mysql_close()");

    mysql_close_memory(mysql);
    mysql_close_options(mysql);
    ma_clear_session_state(mysql);

    if (mysql->net.extension)
      free(mysql->net.extension);

    mysql->host_info=mysql->user=mysql->passwd=mysql->db=0;

    /* Clear pointers for better safety */
    memset((char*) &mysql->options, 0, sizeof(mysql->options));

    if (mysql->extension)
      free(mysql->extension);

    mysql->net.pvio= 0;
    if (mysql->free_me)
      free(mysql);
  }
  return;
}


/**************************************************************************
** Do a query. If query returned rows, free old rows.
** Read data by mysql_store_result or by repeating calls to mysql_fetch_row
**************************************************************************/

int STDCALL
mysql_query(MYSQL *mysql, const char *query)
{
  return mysql_real_query(mysql,query, (unsigned long) strlen(query));
}

/*
  Send the query and return so we can do something else.
  Needs to be followed by mysql_read_query_result() when we want to
  finish processing it.
*/

int STDCALL
mysql_send_query(MYSQL* mysql, const char* query, unsigned long length)
{
  return ma_simple_command(mysql, COM_QUERY, query, length, 1,0);
}

int ma_read_ok_packet(MYSQL *mysql, uchar *pos, ulong length)
{
  size_t item_len;
  mysql->affected_rows= net_field_length_ll(&pos);
  mysql->insert_id=	  net_field_length_ll(&pos);
  mysql->server_status=uint2korr(pos);
  pos+=2;
  mysql->warning_count=uint2korr(pos);
  pos+=2;
  if (pos < mysql->net.read_pos+length)
  {
    if ((item_len= net_field_length(&pos)))
      mysql->info=(char*) pos;

    /* check if server supports session tracking */
    if (mysql->server_capabilities & CLIENT_SESSION_TRACKING)
    {
      ma_clear_session_state(mysql);
      pos+= item_len;

      if (mysql->server_status & SERVER_SESSION_STATE_CHANGED)
      {
        int i;
        if (pos < mysql->net.read_pos + length)
        {
          LIST *session_item;
          MYSQL_LEX_STRING *str= NULL;
          enum enum_session_state_type si_type;
          uchar *old_pos= pos;
          size_t item_len= net_field_length(&pos);  /* length for all items */

          /* length was already set, so make sure that info will be zero terminated */
          if (mysql->info)
            *old_pos= 0;

          while (item_len > 0)
          {
            size_t plen;
            char *data;
            old_pos= pos;
            si_type= (enum enum_session_state_type)net_field_length(&pos);
            switch(si_type) {
            case SESSION_TRACK_SCHEMA:
            case SESSION_TRACK_STATE_CHANGE:
            case SESSION_TRACK_TRANSACTION_CHARACTERISTICS:
            case SESSION_TRACK_SYSTEM_VARIABLES:
              net_field_length(&pos); /* ignore total length, item length will follow next */
              plen= net_field_length(&pos);
              if (!ma_multi_malloc(0,
                                  &session_item, sizeof(LIST),
                                  &str, sizeof(MYSQL_LEX_STRING),
                                  &data, plen,
                                  NULL))
              {
                SET_CLIENT_ERROR(mysql, CR_OUT_OF_MEMORY, SQLSTATE_UNKNOWN, 0);
                return -1;
              }
              str->length= plen;
              str->str= data;
              memcpy(str->str, (char *)pos, plen);
              pos+= plen;
              session_item->data= str;
              mysql->extension->session_state[si_type].list= list_add(mysql->extension->session_state[si_type].list, session_item);

              /* in case schema has changed, we have to update mysql->db */
              if (si_type == SESSION_TRACK_SCHEMA)
              {
                free(mysql->db);
                mysql->db= malloc(plen + 1);
                memcpy(mysql->db, str->str, plen);
                mysql->db[plen]= 0;
              }
              else if (si_type == SESSION_TRACK_SYSTEM_VARIABLES)
              {
                my_bool set_charset= 0;
                /* make sure that we update charset in case it has changed */
                if (!strncmp(str->str, "character_set_client", str->length))
                  set_charset= 1;
                plen= net_field_length(&pos);
                if (!ma_multi_malloc(0,
                                    &session_item, sizeof(LIST),
                                    &str, sizeof(MYSQL_LEX_STRING),
                                    &data, plen,
                                    NULL))
                {
                  SET_CLIENT_ERROR(mysql, CR_OUT_OF_MEMORY, SQLSTATE_UNKNOWN, 0);
                  return -1;
                }
                str->length= plen;
                str->str= data;
                memcpy(str->str, (char *)pos, plen);
                pos+= plen;
                session_item->data= str;
                mysql->extension->session_state[si_type].list= list_add(mysql->extension->session_state[si_type].list, session_item);
                if (set_charset &&
                    strncmp(mysql->charset->csname, str->str, str->length) != 0)
                {
                  char cs_name[64];
                  MARIADB_CHARSET_INFO *cs_info;
                  memcpy(cs_name, str->str, str->length);
                  cs_name[str->length]= 0;
                  if ((cs_info = (MARIADB_CHARSET_INFO *)mysql_find_charset_name(cs_name)))
                    mysql->charset= cs_info;
                }
              }
              break;
            default:
              /* not supported yet */
              plen= net_field_length(&pos);
              pos+= plen;
              break;
            }
            item_len-= (pos - old_pos);
          }
        }
        for (i= SESSION_TRACK_BEGIN; i <= SESSION_TRACK_END; i++)
        {
          mysql->extension->session_state[i].list= list_reverse(mysql->extension->session_state[i].list);
          mysql->extension->session_state[i].current= mysql->extension->session_state[i].list;
        }
      }
    }
  }
  return(0);
}

int mthd_my_read_query_result(MYSQL *mysql)
{
  uchar *pos;
  ulong field_count;
  MYSQL_DATA *fields;
  ulong length;

  if (!mysql || (length = ma_net_safe_read(mysql)) == packet_error)
  {
    return(1);
  }
  free_old_query(mysql);			/* Free old result */
get_info:
  pos=(uchar*) mysql->net.read_pos;
  if ((field_count= net_field_length(&pos)) == 0)
    return ma_read_ok_packet(mysql, pos, length);
  if (field_count == NULL_LENGTH)		/* LOAD DATA LOCAL INFILE */
  {
    int error=mysql_handle_local_infile(mysql, (char *)pos);

    if ((length=ma_net_safe_read(mysql)) == packet_error || error)
      return(-1);
    goto get_info;				/* Get info packet */
  }
  if (!(mysql->server_status & SERVER_STATUS_AUTOCOMMIT))
    mysql->server_status|= SERVER_STATUS_IN_TRANS;

  mysql->extra_info= net_field_length_ll(&pos); /* Maybe number of rec */
  if (!(fields=mysql->methods->db_read_rows(mysql,(MYSQL_FIELD*) 0,8)))
    return(-1);
  if (!(mysql->fields=unpack_fields(fields,&mysql->field_alloc,
				    (uint) field_count,1,
				    (my_bool) test(mysql->server_capabilities &
						   CLIENT_LONG_FLAG))))
    return(-1);
  mysql->status=MYSQL_STATUS_GET_RESULT;
  mysql->field_count=field_count;
  return(0);
}

int STDCALL mysql_session_track_get_next(MYSQL *mysql, enum enum_session_state_type type,
                                         const char **data, size_t *length)
{
  MYSQL_LEX_STRING *str;
  if (!mysql->extension->session_state[type].current)
    return 1;

  str= (MYSQL_LEX_STRING *)mysql->extension->session_state[type].current->data;
  mysql->extension->session_state[type].current= mysql->extension->session_state[type].current->next;

  *data= str->str ? str->str : NULL;
  *length= str->str ? str->length : 0;
  return 0;
}

int STDCALL mysql_session_track_get_first(MYSQL *mysql, enum enum_session_state_type type,
                                          const char **data, size_t *length)
{
  mysql->extension->session_state[type].current= mysql->extension->session_state[type].list;
  return mysql_session_track_get_next(mysql, type, data, length);
}

my_bool STDCALL
mysql_read_query_result(MYSQL *mysql)
{
  return test(mysql->methods->db_read_query_result(mysql)) ? 1 : 0;
}

int STDCALL
mysql_real_query(MYSQL *mysql, const char *query, unsigned long length)
{
  my_bool skip_result= OPT_EXT_VAL(mysql, multi_command);

  if (length == (unsigned long)-1)
    length= (unsigned long)strlen(query);

  free_old_query(mysql);

  if (ma_simple_command(mysql, COM_QUERY,query,length,1,0))
    return(-1);
  if (!skip_result)
    return(mysql->methods->db_read_query_result(mysql));
  return(0);
}

/**************************************************************************
** Alloc result struct for buffered results. All rows are read to buffer.
** mysql_data_seek may be used.
**************************************************************************/

MYSQL_RES * STDCALL
mysql_store_result(MYSQL *mysql)
{
  MYSQL_RES *result;

  if (!mysql->fields)
    return(0);
  if (mysql->status != MYSQL_STATUS_GET_RESULT)
  {
    SET_CLIENT_ERROR(mysql, CR_COMMANDS_OUT_OF_SYNC, SQLSTATE_UNKNOWN, 0);
    return(0);
  }
  mysql->status=MYSQL_STATUS_READY;		/* server is ready */
  if (!(result=(MYSQL_RES*) calloc(1, sizeof(MYSQL_RES)+
				       sizeof(ulong)*mysql->field_count)))
  {
    SET_CLIENT_ERROR(mysql, CR_OUT_OF_MEMORY, SQLSTATE_UNKNOWN, 0);
    return(0);
  }
  result->eof=1;				/* Marker for buffered */
  result->lengths=(ulong*) (result+1);
  if (!(result->data=mysql->methods->db_read_rows(mysql,mysql->fields,mysql->field_count)))
  {
    free(result);
    return(0);
  }
  mysql->affected_rows= result->row_count= result->data->rows;
  result->data_cursor=	result->data->data;
  result->fields=	mysql->fields;
  result->field_alloc=	mysql->field_alloc;
  result->field_count=	mysql->field_count;
  result->current_field=0;
  result->current_row=0;			/* Must do a fetch first */
  mysql->fields=0;				/* fields is now in result */
  return(result);				/* Data fetched */
}


/**************************************************************************
** Alloc struct for use with unbuffered reads. Data is fetched by domand
** when calling to mysql_fetch_row.
** mysql_data_seek is a noop.
**
** No other queries may be specified with the same MYSQL handle.
** There shouldn't be much processing per row because mysql server shouldn't
** have to wait for the client (and will not wait more than 30 sec/packet).
**************************************************************************/

MYSQL_RES * STDCALL
mysql_use_result(MYSQL *mysql)
{
  MYSQL_RES *result;

  if (!mysql->fields)
    return(0);
  if (mysql->status != MYSQL_STATUS_GET_RESULT)
  {
    SET_CLIENT_ERROR(mysql, CR_COMMANDS_OUT_OF_SYNC, SQLSTATE_UNKNOWN, 0);
    return(0);
  }
  if (!(result=(MYSQL_RES*) calloc(1, sizeof(*result)+
				      sizeof(ulong)*mysql->field_count)))
    return(0);
  result->lengths=(ulong*) (result+1);
  if (!(result->row=(MYSQL_ROW)
	malloc(sizeof(result->row[0])*(mysql->field_count+1))))
  {					/* Ptrs: to one row */
    free(result);
    return(0);
  }
  result->fields=	mysql->fields;
  result->field_alloc=	mysql->field_alloc;
  result->field_count=	mysql->field_count;
  result->current_field=0;
  result->handle=	mysql;
  result->current_row=	0;
  mysql->fields=0;			/* fields is now in result */
  mysql->status=MYSQL_STATUS_USE_RESULT;
  return(result);			/* Data is read to be fetched */
}

/**************************************************************************
** Return next field of the query results
**************************************************************************/
MYSQL_FIELD * STDCALL
mysql_fetch_field(MYSQL_RES *result)
{
  if (result->current_field >= result->field_count)
    return(NULL);
  return &result->fields[result->current_field++];
}

/**************************************************************************
**  Return next row of the query results
**************************************************************************/
MYSQL_ROW STDCALL
mysql_fetch_row(MYSQL_RES *res)
{
  if (!res)
    return 0;
  if (res->handle)
  {
    if (res->handle->status != MYSQL_STATUS_USE_RESULT &&
        res->handle->status != MYSQL_STATUS_GET_RESULT)
      return 0;
  }
  if (!res->data)
  {						/* Unbufferred fetch */
    if (!res->eof && res->handle)
    {
      if (!(res->handle->methods->db_read_one_row(res->handle,res->field_count,res->row, res->lengths)))
      {
        res->row_count++;
        return(res->current_row=res->row);
      }
      res->eof=1;
      res->handle->status=MYSQL_STATUS_READY;
       /* Don't clear handle in mysql_free_results */
      res->handle=0;
    }
    return((MYSQL_ROW) NULL);
  }
  {
    MYSQL_ROW tmp;
    if (!res->data_cursor)
    {
      return(res->current_row=(MYSQL_ROW) NULL);
    }
    tmp = res->data_cursor->data;
    res->data_cursor = res->data_cursor->next;
    return(res->current_row=tmp);
  }
}

/**************************************************************************
** Get column lengths of the current row
** If one uses mysql_use_result, res->lengths contains the length information,
** else the lengths are calculated from the offset between pointers.
**************************************************************************/

ulong * STDCALL
mysql_fetch_lengths(MYSQL_RES *res)
{
  ulong *lengths,*prev_length;
  char *start;
  MYSQL_ROW column,end;

  if (!(column=res->current_row))
    return 0;					/* Something is wrong */
  if (res->data)
  {
    start=0;
    prev_length=0;				/* Keep gcc happy */
    lengths=res->lengths;
    for (end=column+res->field_count+1 ; column != end ; column++,lengths++)
    {
      if (!*column)
      {
	*lengths=0;				/* Null */
	continue;
      }
      if (start)				/* Found end of prev string */
	*prev_length= (uint) (*column-start-1);
      start= *column;
      prev_length=lengths;
    }
  }
  return res->lengths;
}

/**************************************************************************
** Move to a specific row and column
**************************************************************************/

void STDCALL
mysql_data_seek(MYSQL_RES *result, unsigned long long row)
{
  MYSQL_ROWS	*tmp=0;
  if (result->data)
    for (tmp=result->data->data; row-- && tmp ; tmp = tmp->next) ;
  result->current_row=0;
  result->data_cursor = tmp;
}

/*************************************************************************
** put the row or field cursor one a position one got from mysql_row_tell()
** This doesn't restore any data. The next mysql_fetch_row or
** mysql_fetch_field will return the next row or field after the last used
*************************************************************************/

MYSQL_ROW_OFFSET STDCALL
mysql_row_seek(MYSQL_RES *result, MYSQL_ROW_OFFSET row)
{
  MYSQL_ROW_OFFSET return_value=result->data_cursor;
  result->current_row= 0;
  result->data_cursor= row;
  return return_value;
}


MYSQL_FIELD_OFFSET STDCALL
mysql_field_seek(MYSQL_RES *result, MYSQL_FIELD_OFFSET field_offset)
{
  MYSQL_FIELD_OFFSET return_value=result->current_field;
  result->current_field=field_offset;
  return return_value;
}

/*****************************************************************************
** List all databases
*****************************************************************************/

MYSQL_RES * STDCALL
mysql_list_dbs(MYSQL *mysql, const char *wild)
{
  char buff[255];
  snprintf(buff, 255, "SHOW DATABASES LIKE '%s'", wild ? wild : "%");
  if (mysql_query(mysql,buff))
    return(0);
  return (mysql_store_result(mysql));
}


/*****************************************************************************
** List all tables in a database
** If wild is given then only the tables matching wild are returned
*****************************************************************************/

MYSQL_RES * STDCALL
mysql_list_tables(MYSQL *mysql, const char *wild)
{
  char buff[255];

  snprintf(buff, 255, "SHOW TABLES LIKE '%s'", wild ? wild : "%");
  if (mysql_query(mysql,buff))
    return(0);
  return (mysql_store_result(mysql));
}


/**************************************************************************
** List all fields in a table
** If wild is given then only the fields matching wild are returned
** Instead of this use query:
** show fields in 'table' like "wild"
**************************************************************************/

MYSQL_RES * STDCALL
mysql_list_fields(MYSQL *mysql, const char *table, const char *wild)
{
  MYSQL_RES *result;
  MYSQL_DATA *query;
  char buff[255];
  int length= 0;

  LINT_INIT(query);

  length= snprintf(buff, 128, "%s%c%s", table, '\0', wild ? wild : "");

  if (ma_simple_command(mysql, COM_FIELD_LIST,buff,length,1,0) ||
      !(query = mysql->methods->db_read_rows(mysql,(MYSQL_FIELD*) 0,8)))
    return(NULL);

  free_old_query(mysql);
  if (!(result = (MYSQL_RES *) calloc(1, sizeof(MYSQL_RES))))
  {
    free_rows(query);
    return(NULL);
  }
  result->field_alloc=mysql->field_alloc;
  mysql->fields=0;
  result->eof=1;
  result->field_count = (uint) query->rows;
  result->fields= unpack_fields(query,&result->field_alloc,
				result->field_count,1,
				(my_bool) test(mysql->server_capabilities &
					       CLIENT_LONG_FLAG));
  if (result->fields)
    return(result);

  free(result);
  return(NULL);
}

/* List all running processes (threads) in server */

MYSQL_RES * STDCALL
mysql_list_processes(MYSQL *mysql)
{
  MYSQL_DATA *fields;
  uint field_count;
  uchar *pos;

  LINT_INIT(fields);
  if (ma_simple_command(mysql, COM_PROCESS_INFO,0,0,0,0))
    return(NULL);
  free_old_query(mysql);
  pos=(uchar*) mysql->net.read_pos;
  field_count=(uint) net_field_length(&pos);
  if (!(fields = mysql->methods->db_read_rows(mysql,(MYSQL_FIELD*) 0,5)))
    return(NULL);
  if (!(mysql->fields=unpack_fields(fields,&mysql->field_alloc,field_count,0,
				    (my_bool) test(mysql->server_capabilities &
						   CLIENT_LONG_FLAG))))
    return(NULL);
  mysql->status=MYSQL_STATUS_GET_RESULT;
  mysql->field_count=field_count;
  return(mysql_store_result(mysql));
}

/* In 5.0 this version became an additional parameter shutdown_level */
int STDCALL
mysql_shutdown(MYSQL *mysql, enum mysql_enum_shutdown_level shutdown_level)
{
  uchar s_level[2];
  s_level[0]= (uchar)shutdown_level;
  return(ma_simple_command(mysql, COM_SHUTDOWN, (char *)s_level, 1, 0, 0));
}

int STDCALL
mysql_refresh(MYSQL *mysql,uint options)
{
  uchar bits[1];
  bits[0]= (uchar) options;
  return(ma_simple_command(mysql, COM_REFRESH,(char*) bits,1,0,0));
}

int STDCALL
mysql_kill(MYSQL *mysql,ulong pid)
{
  char buff[12];
  int4store(buff,pid);
  /* if we kill our own thread, reading the response packet will fail */
  return(ma_simple_command(mysql, COM_PROCESS_KILL,buff,4,0,0));
}


int STDCALL
mysql_dump_debug_info(MYSQL *mysql)
{
  return(ma_simple_command(mysql, COM_DEBUG,0,0,0,0));
}

char * STDCALL
mysql_stat(MYSQL *mysql)
{
  if (ma_simple_command(mysql, COM_STATISTICS,0,0,0,0))
    return mysql->net.last_error;
  mysql->net.read_pos[mysql->packet_length]=0;	/* End of stat string */
  if (!mysql->net.read_pos[0])
  {
    SET_CLIENT_ERROR(mysql, CR_WRONG_HOST_INFO , SQLSTATE_UNKNOWN, 0);
    return mysql->net.last_error;
  }
  return((char*) mysql->net.read_pos);
}

int STDCALL
mysql_ping(MYSQL *mysql)
{
  int rc;
  rc= ma_simple_command(mysql, COM_PING, 0, 0, 0, 0);
  if (rc && mysql->options.reconnect)
    rc= ma_simple_command(mysql, COM_PING, 0, 0, 0, 0);
  return rc;
}

char * STDCALL
mysql_get_server_info(MYSQL *mysql)
{
  return((char*) mysql->server_version);
}

static size_t mariadb_server_version_id(MYSQL *mysql)
{
  size_t major, minor, patch;
  char *p;

  if (!(p = mysql->server_version)) {
    return 0;
  }

  major = strtol(p, &p, 10);
  p += 1; /* consume the dot */
  minor = strtol(p, &p, 10);
  p += 1; /* consume the dot */
  patch = strtol(p, &p, 10);

  return (major * 10000L + (unsigned long)(minor * 100L + patch));
}

unsigned long STDCALL mysql_get_server_version(MYSQL *mysql)
{
  return (unsigned long)mariadb_server_version_id(mysql);
}

char * STDCALL
mysql_get_host_info(MYSQL *mysql)
{
  return(mysql->host_info);
}

uint STDCALL
mysql_get_proto_info(MYSQL *mysql)
{
  return (mysql->protocol_version);
}

const char * STDCALL
mysql_get_client_info(void)
{
  return (char*) MARIADB_CLIENT_VERSION_STR;
}

static size_t get_store_length(size_t length)
{
  if (length < (size_t) L64(251))
    return 1;
  if (length < (size_t) L64(65536))
    return 2;
  if (length < (size_t) L64(16777216))
    return 3;
  return 9;
}

uchar *ma_get_hash_keyval(const uchar *hash_entry,
                       unsigned int *length,
                       my_bool not_used __attribute__((unused)))
{
  /* Hash entry has the following format:
     Offset: 0               key (\0 terminated)
             key_length + 1  value (\0 terminated)
  */
  uchar *p= (uchar *)hash_entry;
  size_t len= strlen((char *)p);
  *length= (unsigned int)len;
  return p;
}

void ma_int_hash_free(void *p)
{
  free(p);
}

int
mysql_optionsv(MYSQL *mysql,enum mysql_option option, ...)
{
  va_list ap;
  void *arg1;
  size_t stacksize;
  struct mysql_async_context *ctxt;

  va_start(ap, option);

  arg1= va_arg(ap, void *);

  switch (option) {
  case MYSQL_OPT_CONNECT_TIMEOUT:
    mysql->options.connect_timeout= *(uint*) arg1;
    break;
  case MYSQL_OPT_COMPRESS:
    mysql->options.compress= 1;			/* Remember for connect */
    mysql->options.client_flag|= CLIENT_COMPRESS;
    break;
  case MYSQL_OPT_NAMED_PIPE:
    mysql->options.named_pipe=1;		/* Force named pipe */
    break;
  case MYSQL_OPT_LOCAL_INFILE:			/* Allow LOAD DATA LOCAL ?*/
    if (!arg1 || test(*(unsigned int*) arg1))
      mysql->options.client_flag|= CLIENT_LOCAL_FILES;
    else
      mysql->options.client_flag&= ~CLIENT_LOCAL_FILES;
    break;
  case MYSQL_INIT_COMMAND:
    options_add_initcommand(&mysql->options, (char *)arg1);
    break;
  case MYSQL_READ_DEFAULT_FILE:
    OPT_SET_VALUE_STR(&mysql->options, my_cnf_file, (char *)arg1);
    break;
  case MYSQL_READ_DEFAULT_GROUP:
    OPT_SET_VALUE_STR(&mysql->options, my_cnf_group, arg1 ? (char *)arg1 : "");
    break;
  case MYSQL_SET_CHARSET_DIR:
    OPT_SET_VALUE_STR(&mysql->options, charset_dir, arg1);
    break;
  case MYSQL_SET_CHARSET_NAME:
    OPT_SET_VALUE_STR(&mysql->options, charset_name, arg1);
    break;
  case MYSQL_OPT_RECONNECT:
    mysql->options.reconnect= *(my_bool *)arg1;
    break;
  case MYSQL_OPT_PROTOCOL:
    mysql->options.protocol= *((uint *)arg1);
    break;
#ifdef _WIN32
  case MYSQL_SHARED_MEMORY_BASE_NAME:
    OPT_SET_VALUE_STR(&mysql->options, shared_memory_base_name, arg1);
    break;
#endif
  case MYSQL_OPT_READ_TIMEOUT:
    mysql->options.read_timeout= *(uint *)arg1;
    break;
  case MYSQL_OPT_WRITE_TIMEOUT:
    mysql->options.write_timeout= *(uint *)arg1;
    break;
  case MYSQL_REPORT_DATA_TRUNCATION:
    mysql->options.report_data_truncation= *(my_bool *)arg1;
    break;
  case MYSQL_PROGRESS_CALLBACK:
    CHECK_OPT_EXTENSION_SET(&mysql->options);
    if (mysql->options.extension)
      mysql->options.extension->report_progress=
        (void (*)(const MYSQL *, uint, uint, double, const char *, uint)) arg1;
    break;
  case MYSQL_SERVER_PUBLIC_KEY:
    OPT_SET_EXTENDED_VALUE_STR(&mysql->options, server_public_key, (char *)arg1);
    break;
  case MYSQL_PLUGIN_DIR:
    OPT_SET_EXTENDED_VALUE_STR(&mysql->options, plugin_dir, (char *)arg1);
    break;
  case MYSQL_DEFAULT_AUTH:
    OPT_SET_EXTENDED_VALUE_STR(&mysql->options, default_auth, (char *)arg1);
    break;
  case MYSQL_OPT_NONBLOCK:
    if (mysql->options.extension &&
        (ctxt = mysql->options.extension->async_context) != 0)
    {
      /*
        We must not allow changing the stack size while a non-blocking call is
        suspended (as the stack is then in use).
      */
      if (ctxt->suspended)
        goto end;
      my_context_destroy(&ctxt->async_context);
      free(ctxt);
    }
    if (!(ctxt= (struct mysql_async_context *)
          calloc(1, sizeof(*ctxt))))
    {
      SET_CLIENT_ERROR(mysql, CR_OUT_OF_MEMORY, SQLSTATE_UNKNOWN, 0);
      goto end;
    }
    stacksize= 0;
    if (arg1)
      stacksize= *(const size_t *)arg1;
    if (!stacksize)
      stacksize= ASYNC_CONTEXT_DEFAULT_STACK_SIZE;
    if (my_context_init(&ctxt->async_context, stacksize))
    {
      free(ctxt);
      goto end;
    }
    if (!mysql->options.extension)
      if(!(mysql->options.extension= (struct st_mysql_options_extension *)
        calloc(1, sizeof(struct st_mysql_options_extension))))
      {
        free(ctxt);
        SET_CLIENT_ERROR(mysql, CR_OUT_OF_MEMORY, SQLSTATE_UNKNOWN, 0);
        goto end;
      }
    mysql->options.extension->async_context= ctxt;
    break;
  case MYSQL_OPT_MAX_ALLOWED_PACKET:
    if (mysql)
      mysql->options.max_allowed_packet= (unsigned long)(*(size_t *)arg1);
    else
      max_allowed_packet= (unsigned long)(*(size_t *)arg1);
    break;
  case MYSQL_OPT_NET_BUFFER_LENGTH:
    net_buffer_length= (unsigned long)(*(size_t *)arg1);
    break;
  case MYSQL_OPT_CAN_HANDLE_EXPIRED_PASSWORDS:
    *((my_bool *)arg1)= test(mysql->options.client_flag & CLIENT_CAN_HANDLE_EXPIRED_PASSWORDS);
    break;
  case MYSQL_OPT_SSL_ENFORCE:
    mysql->options.use_ssl= (*(my_bool *)arg1);
    break;
  case MYSQL_OPT_SSL_VERIFY_SERVER_CERT:
    if (*(my_bool *)arg1)
      mysql->options.client_flag |= CLIENT_SSL_VERIFY_SERVER_CERT;
    else
      mysql->options.client_flag &= ~CLIENT_SSL_VERIFY_SERVER_CERT;
    break;
  case MYSQL_OPT_SSL_KEY:
    OPT_SET_VALUE_STR(&mysql->options, ssl_key, (char *)arg1);
    break;
  case MYSQL_OPT_SSL_CERT:
    OPT_SET_VALUE_STR(&mysql->options, ssl_cert, (char *)arg1);
    break;
  case MYSQL_OPT_SSL_CA:
    OPT_SET_VALUE_STR(&mysql->options, ssl_ca, (char *)arg1);
    break;
  case MYSQL_OPT_SSL_CAPATH:
    OPT_SET_VALUE_STR(&mysql->options, ssl_capath, (char *)arg1);
    break;
  case MYSQL_OPT_SSL_CIPHER:
    OPT_SET_VALUE_STR(&mysql->options, ssl_cipher, (char *)arg1);
    break;
  case MYSQL_OPT_SSL_CRL:
    OPT_SET_EXTENDED_VALUE_STR(&mysql->options, ssl_crl, (char *)arg1);
    break;
  case MYSQL_OPT_SSL_CRLPATH:
    OPT_SET_EXTENDED_VALUE_STR(&mysql->options, ssl_crlpath, (char *)arg1);
    break;
  case MYSQL_OPT_CONNECT_ATTR_DELETE:
    {
      uchar *h;
      CHECK_OPT_EXTENSION_SET(&mysql->options);
      if (hash_inited(&mysql->options.extension->connect_attrs) &&
          (h= (uchar *)hash_search(&mysql->options.extension->connect_attrs, (uchar *)arg1,
                      arg1 ? (uint)strlen((char *)arg1) : 0)))
      {
        uchar *p= h;
        size_t key_len= strlen((char *)p);
        mysql->options.extension->connect_attrs_len-= key_len + get_store_length(key_len);
        p+= key_len + 1;
        key_len= strlen((char *)p);
        mysql->options.extension->connect_attrs_len-= key_len + get_store_length(key_len);
        hash_delete(&mysql->options.extension->connect_attrs, h);
      }

    }
    break;
  case MYSQL_OPT_CONNECT_ATTR_RESET:
    CHECK_OPT_EXTENSION_SET(&mysql->options);
    if (hash_inited(&mysql->options.extension->connect_attrs))
    {
      hash_free(&mysql->options.extension->connect_attrs);
      mysql->options.extension->connect_attrs_len= 0;
    }
    break;
  case MARIADB_OPT_CONNECTION_HANDLER:
    OPT_SET_EXTENDED_VALUE_STR(&mysql->options, connection_handler, (char *)arg1);
    break;
  case MARIADB_OPT_PORT:
    OPT_SET_VALUE_INT(&mysql->options, port, *((uint *)arg1));
    break;
  case MARIADB_OPT_UNIXSOCKET:
    OPT_SET_VALUE_STR(&mysql->options, unix_socket, arg1);
    break;
  case MARIADB_OPT_USER:
    OPT_SET_VALUE_STR(&mysql->options, user, arg1);
    break;
  case MARIADB_OPT_HOST:
    OPT_SET_VALUE_STR(&mysql->options, host, arg1);
    break;
  case MARIADB_OPT_SCHEMA:
    OPT_SET_VALUE_STR(&mysql->options, db, arg1);
    break;
  case MARIADB_OPT_DEBUG:
    break;
  case MARIADB_OPT_FOUND_ROWS:
    mysql->options.client_flag|= CLIENT_FOUND_ROWS;
    break;
  case MARIADB_OPT_INTERACTIVE:
    mysql->options.client_flag|= CLIENT_INTERACTIVE;
    break;
  case MARIADB_OPT_MULTI_RESULTS:
    mysql->options.client_flag|= CLIENT_MULTI_RESULTS;
    break;
  case MARIADB_OPT_MULTI_STATEMENTS:
    mysql->options.client_flag|= CLIENT_MULTI_STATEMENTS | CLIENT_MULTI_RESULTS;
    break;
  case MARIADB_OPT_PASSWORD:
    OPT_SET_VALUE_STR(&mysql->options, password, arg1);
    break;
  case MARIADB_OPT_USERDATA:
    {
      void *data= va_arg(ap, void *);
      uchar *buffer, *p;
      char *key= (char *)arg1;

      if (!key || !data)
      {
        SET_CLIENT_ERROR(mysql, CR_INVALID_PARAMETER_NO, SQLSTATE_UNKNOWN, 0);
        goto end;
      }

      CHECK_OPT_EXTENSION_SET(&mysql->options);
      if (!hash_inited(&mysql->options.extension->userdata))
      {
        if (_hash_init(&mysql->options.extension->userdata,
                       0, 0, 0, ma_get_hash_keyval, ma_int_hash_free, 0))
        {
          SET_CLIENT_ERROR(mysql, CR_OUT_OF_MEMORY, SQLSTATE_UNKNOWN, 0);
          goto end;
        }
      }
      /* check if key is already in buffer */
      p= (uchar *)hash_search(&mysql->options.extension->userdata, 
                              (uchar *)key,
                              (uint)strlen(key));
      if (p)
      {
        p+= strlen(key) + 1;
        memcpy(p, &data, sizeof(void *));
        break;
      }

      if (!(buffer= (uchar *)malloc(strlen(key) + 1 + sizeof(void *))))
      {
        SET_CLIENT_ERROR(mysql, CR_OUT_OF_MEMORY, SQLSTATE_UNKNOWN, 0);
        goto end;
      }

      p= buffer;
      strcpy((char *)p, key);
      p+= strlen(key) + 1;
      memcpy(p, &data, sizeof(void *));

      if (hash_insert(&mysql->options.extension->userdata, buffer))
      {
        free(buffer);
        SET_CLIENT_ERROR(mysql, CR_INVALID_PARAMETER_NO, SQLSTATE_UNKNOWN, 0);
        goto end;
      }
    }
    break;
  case MYSQL_OPT_CONNECT_ATTR_ADD:
    {
      uchar *buffer;
      void *arg2= va_arg(ap, void *);
      size_t storage_len, key_len= arg1 ? strlen((char *)arg1) : 0,
             value_len= arg2 ? strlen((char *)arg2) : 0;
      if (!key_len || !value_len)
      {
        SET_CLIENT_ERROR(mysql, CR_INVALID_PARAMETER_NO, SQLSTATE_UNKNOWN, 0);
        goto end;
      }
      storage_len= key_len + value_len +
                   get_store_length(key_len) +
                   get_store_length(value_len);

      /* since we store terminating zero character in hash, we need
       * to increase lengths */
      key_len++;
      value_len++;

      CHECK_OPT_EXTENSION_SET(&mysql->options);
      if (!key_len ||
          storage_len + mysql->options.extension->connect_attrs_len > 0xFFFF)
      {
        SET_CLIENT_ERROR(mysql, CR_INVALID_PARAMETER_NO, SQLSTATE_UNKNOWN, 0);
        goto end;
      }

      if (!hash_inited(&mysql->options.extension->connect_attrs))
      {
        if (_hash_init(&mysql->options.extension->connect_attrs,
                       0, 0, 0, ma_get_hash_keyval, ma_int_hash_free, 0))
        {
          SET_CLIENT_ERROR(mysql, CR_OUT_OF_MEMORY, SQLSTATE_UNKNOWN, 0);
          goto end;
        }
      }
      if ((buffer= (uchar *)malloc(key_len + value_len)))
      {
        uchar *p= buffer;
        strcpy((char *)p, arg1);
        p+= (strlen(arg1) + 1);
        if (arg2)
          strcpy((char *)p, arg2);

        if (hash_insert(&mysql->options.extension->connect_attrs, buffer))
        {
          free(buffer);
          SET_CLIENT_ERROR(mysql, CR_INVALID_PARAMETER_NO, SQLSTATE_UNKNOWN, 0);
          goto end;
        }
        mysql->options.extension->connect_attrs_len+= storage_len;
      }
      else
      {
        SET_CLIENT_ERROR(mysql, CR_OUT_OF_MEMORY, SQLSTATE_UNKNOWN, 0);
        goto end;
      }
    }
    break;
  case MYSQL_ENABLE_CLEARTEXT_PLUGIN:
    break;
  case MYSQL_SECURE_AUTH:
    mysql->options.secure_auth= *(my_bool *)arg1;
    break;
  case MYSQL_OPT_BIND:
    OPT_SET_VALUE_STR(&mysql->options, bind_address, arg1);
    break;
  case MARIADB_OPT_TLS_CIPHER_STRENGTH:
    OPT_SET_EXTENDED_VALUE_INT(&mysql->options, tls_cipher_strength, *((unsigned int *)arg1));
    break;
  case MARIADB_OPT_SSL_FP:
  case MARIADB_OPT_TLS_PEER_FP:
    OPT_SET_EXTENDED_VALUE_STR(&mysql->options, tls_fp, (char *)arg1);
    mysql->options.use_ssl= 1;
    break;
  case MARIADB_OPT_SSL_FP_LIST:
  case MARIADB_OPT_TLS_PEER_FP_LIST:
    OPT_SET_EXTENDED_VALUE_STR(&mysql->options, tls_fp_list, (char *)arg1);
    mysql->options.use_ssl= 1;
    break;
  case MARIADB_OPT_TLS_PASSPHRASE:
    OPT_SET_EXTENDED_VALUE_STR(&mysql->options, tls_pw, (char *)arg1);
    break;
  case MARIADB_OPT_CONNECTION_READ_ONLY:
    OPT_SET_EXTENDED_VALUE_INT(&mysql->options, read_only, *(my_bool *)arg1);
    break;
  case MARIADB_OPT_PROXY_HEADER:
    {
    size_t arg2 = va_arg(ap, size_t);
    OPT_SET_EXTENDED_VALUE(&mysql->options, proxy_header, (char *)arg1);
    OPT_SET_EXTENDED_VALUE(&mysql->options, proxy_header_len, arg2);
    }
    break;
  case MARIADB_OPT_TLS_VERSION:
  case MYSQL_OPT_TLS_VERSION:
    OPT_SET_EXTENDED_VALUE_STR(&mysql->options, tls_version, (char *)arg1);
    break;
  default:
    va_end(ap);
    return(-1);
  }
  va_end(ap);
  return(0);
end:
  va_end(ap);
  return(1);
}

int
mysql_get_optionv(MYSQL *mysql, enum mysql_option option, void *arg, ...)
{
  va_list ap;

  va_start(ap, arg);

  switch(option) {
  case MYSQL_OPT_CONNECT_TIMEOUT:
    *((uint *)arg)= mysql->options.connect_timeout;
    break;
  case MYSQL_OPT_COMPRESS:
    *((my_bool *)arg)= mysql->options.compress;
    break;
  case MYSQL_OPT_NAMED_PIPE:
    *((my_bool *)arg)= mysql->options.named_pipe;
    break;
  case MYSQL_OPT_LOCAL_INFILE:			/* Allow LOAD DATA LOCAL ?*/
    *((uint *)arg)= test(mysql->options.client_flag & CLIENT_LOCAL_FILES);
    break;
  case MYSQL_INIT_COMMAND:
    /* mysql_get_optionsv(mysql, MYSQL_INIT_COMMAND, commands, elements) */
    {
      unsigned int *elements;
      if (arg)
        *((char **)arg)= mysql->options.init_command ? mysql->options.init_command->buffer : NULL;
      if ((elements= va_arg(ap, unsigned int *)))
        *elements= mysql->options.init_command ? mysql->options.init_command->elements : 0;
    }
    break;
  case MYSQL_READ_DEFAULT_FILE:
    *((char **)arg)= mysql->options.my_cnf_file;
    break;
  case MYSQL_READ_DEFAULT_GROUP:
    *((char **)arg)= mysql->options.my_cnf_group;
    break;
  case MYSQL_SET_CHARSET_DIR:
    /* not supported in this version. Since all character sets
       are internally available, we don't throw an error */
    *((char **)arg)= NULL;
    break;
  case MYSQL_SET_CHARSET_NAME:
    if (mysql->charset)
      *((const char **)arg)= mysql->charset->csname;
    else
      *((char **)arg)= mysql->options.charset_name;
    break;
  case MYSQL_OPT_RECONNECT:
    *((my_bool *)arg)= mysql->options.reconnect;
    break;
  case MYSQL_OPT_PROTOCOL:
    *((uint *)arg)= mysql->options.protocol;
    break;
  case MYSQL_OPT_READ_TIMEOUT:
    *((uint *)arg)= mysql->options.read_timeout;
    break;
  case MYSQL_OPT_WRITE_TIMEOUT:
    *((uint *)arg)= mysql->options.write_timeout;
    break;
  case MYSQL_REPORT_DATA_TRUNCATION:
    *((my_bool *)arg)= mysql->options.report_data_truncation;
    break;
  case MYSQL_PROGRESS_CALLBACK:
    *((void (**)(const MYSQL *, uint, uint, double, const char *, uint))arg)=
       mysql->options.extension ?  mysql->options.extension->report_progress : NULL;
    break;
  case MYSQL_SERVER_PUBLIC_KEY:
    *((char **)arg)= mysql->options.extension ?
      mysql->options.extension->server_public_key : NULL;
    break;
  case MYSQL_PLUGIN_DIR:
    *((char **)arg)= mysql->options.extension ? mysql->options.extension->plugin_dir : NULL;
    break;
  case MYSQL_DEFAULT_AUTH:
    *((char **)arg)= mysql->options.extension ? mysql->options.extension->default_auth : NULL;
    break;
  case MYSQL_OPT_NONBLOCK:
    *((my_bool *)arg)= test(mysql->options.extension && mysql->options.extension->async_context);
    break;
  case MYSQL_OPT_CAN_HANDLE_EXPIRED_PASSWORDS:
    if (*(my_bool *)arg)
      mysql->options.client_flag |= CLIENT_CAN_HANDLE_EXPIRED_PASSWORDS;
    else
      mysql->options.client_flag &= ~CLIENT_CAN_HANDLE_EXPIRED_PASSWORDS;
    break;
  case MYSQL_OPT_SSL_ENFORCE:
    *((my_bool *)arg)= mysql->options.use_ssl;
    break;
  case MYSQL_OPT_SSL_VERIFY_SERVER_CERT:
    *((my_bool *)arg)= test(mysql->options.client_flag & CLIENT_SSL_VERIFY_SERVER_CERT);
    break;
  case MYSQL_OPT_SSL_KEY:
    *((char **)arg)= mysql->options.ssl_key;
    break;
  case MYSQL_OPT_SSL_CERT:
    *((char **)arg)= mysql->options.ssl_cert;
    break;
  case MYSQL_OPT_SSL_CA:
    *((char **)arg)= mysql->options.ssl_ca;
    break;
  case MYSQL_OPT_SSL_CAPATH:
    *((char **)arg)= mysql->options.ssl_capath;
    break;
  case MYSQL_OPT_SSL_CIPHER:
    *((char **)arg)= mysql->options.ssl_cipher;
    break;
  case MYSQL_OPT_SSL_CRL:
    *((char **)arg)= mysql->options.extension ? mysql->options.ssl_cipher : NULL;
    break;
  case MYSQL_OPT_SSL_CRLPATH:
    *((char **)arg)= mysql->options.extension ? mysql->options.extension->ssl_crlpath : NULL;
    break;
  case MYSQL_OPT_CONNECT_ATTRS:
    /* mysql_get_optionsv(mysql, MYSQL_OPT_CONNECT_ATTRS, keys, vals, elements) */
    {
      unsigned int i, *elements;
      char **key= NULL;
      void *arg1;
      char **val= NULL;

      if (arg)
        key= *(char ***)arg;

      arg1= va_arg(ap, char **);
      if (arg1)
        val= *(char ***)arg1;

      if (!(elements= va_arg(ap, unsigned int *)))
        goto error;

      *elements= 0;

      if (!mysql->options.extension ||
          !hash_inited(&mysql->options.extension->connect_attrs))
        break;

      *elements= mysql->options.extension->connect_attrs.records;

      if (val || key)
      {
        for (i=0; i < *elements; i++)
        {
          uchar *p= hash_element(&mysql->options.extension->connect_attrs, i);
          if (key)
            key[i]= (char *)p;
          p+= strlen((char *)p) + 1;
          if (val)
            val[i]= (char *)p;
        }
      }
    }
    break;
  case MYSQL_OPT_MAX_ALLOWED_PACKET:
    *((unsigned long *)arg)= (mysql) ? mysql->options.max_allowed_packet :
                                       max_allowed_packet;
    break;
  case MYSQL_OPT_NET_BUFFER_LENGTH:
    *((unsigned long *)arg)= net_buffer_length;
    break;
  case MYSQL_SECURE_AUTH:
    *((my_bool *)arg)= mysql->options.secure_auth;
    break;
  case MYSQL_OPT_BIND:
    *((char **)arg)= mysql->options.bind_address;
    break;
  case MARIADB_OPT_TLS_CIPHER_STRENGTH:
    *((unsigned int *)arg) = mysql->options.extension ? mysql->options.extension->tls_cipher_strength : 0;
    break;
  case MARIADB_OPT_SSL_FP:
  case MARIADB_OPT_TLS_PEER_FP:
    *((char **)arg)= mysql->options.extension ? mysql->options.extension->tls_fp : NULL;
    break;
  case MARIADB_OPT_SSL_FP_LIST:
  case MARIADB_OPT_TLS_PEER_FP_LIST:
    *((char **)arg)= mysql->options.extension ? mysql->options.extension->tls_fp_list : NULL;
    break;
  case MARIADB_OPT_TLS_PASSPHRASE:
    *((char **)arg)= mysql->options.extension ? mysql->options.extension->tls_pw : NULL;
    break;
  case MARIADB_OPT_CONNECTION_READ_ONLY:
    *((my_bool *)arg)= mysql->options.extension ? mysql->options.extension->read_only : 0;
    break;
  case MARIADB_OPT_USERDATA:
    /* nysql_get_optionv(mysql, MARIADB_OPT_USERDATA, key, value) */
    {
      uchar *p;
      void *data= va_arg(ap, void *);
      char *key= (char *)arg;
      if (key && data && mysql->options.extension && hash_inited(&mysql->options.extension->userdata) &&
          (p= (uchar *)hash_search(&mysql->options.extension->userdata, (uchar *)key,
                      (uint)strlen((char *)key))))
      {
        p+= strlen(key) + 1;
        *((void **)data)= *((void **)p);
        break;
      }
      if (data)
        *((void **)data)= NULL;
    }
    break;
  case MARIADB_OPT_CONNECTION_HANDLER:
    *((char **)arg)= mysql->options.extension ? mysql->options.extension->connection_handler : NULL;
    break;
  default:
    va_end(ap);
    return(-1);
  }
  va_end(ap);
  return(0);
error:
  va_end(ap);
  return(-1);
}

int STDCALL mysql_get_option(MYSQL *mysql, enum mysql_option option, void *arg)
{
  return mysql_get_optionv(mysql, option, arg);
}

int STDCALL
mysql_options(MYSQL *mysql,enum mysql_option option, const void *arg)
{
  return mysql_optionsv(mysql, option, arg);
}

int STDCALL
mysql_options4(MYSQL *mysql,enum mysql_option option, const void *arg1, const void *arg2)
{
  return mysql_optionsv(mysql, option, arg1, arg2);
}
/****************************************************************************
** Functions to get information from the MySQL structure
** These are functions to make shared libraries more usable.
****************************************************************************/

/* MYSQL_RES */
my_ulonglong STDCALL mysql_num_rows(MYSQL_RES *res)
{
  return res->row_count;
}

unsigned int STDCALL mysql_num_fields(MYSQL_RES *res)
{
  return res->field_count;
}

/* deprecated */
my_bool STDCALL mysql_eof(MYSQL_RES *res)
{
  return res->eof;
}

MYSQL_FIELD * STDCALL mysql_fetch_field_direct(MYSQL_RES *res,uint fieldnr)
{
  return &(res)->fields[fieldnr];
}

MYSQL_FIELD * STDCALL mysql_fetch_fields(MYSQL_RES *res)
{
  return (res)->fields;
}

MYSQL_ROWS * STDCALL mysql_row_tell(MYSQL_RES *res)
{
  return res->data_cursor;
}

uint STDCALL mysql_field_tell(MYSQL_RES *res)
{
  return (res)->current_field;
}

/* MYSQL */

unsigned int STDCALL mysql_field_count(MYSQL *mysql)
{
  return mysql->field_count;
}

my_ulonglong STDCALL mysql_affected_rows(MYSQL *mysql)
{
  return (mysql)->affected_rows;
}

my_bool STDCALL mysql_autocommit(MYSQL *mysql, my_bool mode)
{
  return((my_bool) mysql_real_query(mysql, (mode) ? "SET autocommit=1" :
                                         "SET autocommit=0", 16));
}

my_bool STDCALL mysql_commit(MYSQL *mysql)
{
  return((my_bool)mysql_real_query(mysql, "COMMIT", (unsigned long) sizeof("COMMIT")));
}

my_bool STDCALL mysql_rollback(MYSQL *mysql)
{
  return((my_bool)mysql_real_query(mysql, "ROLLBACK", (unsigned long)sizeof("ROLLBACK")));
}

my_ulonglong STDCALL mysql_insert_id(MYSQL *mysql)
{
  return (mysql)->insert_id;
}

uint STDCALL mysql_errno(MYSQL *mysql)
{
  return mysql ? mysql->net.last_errno : 0;
}

const char * STDCALL mysql_error(MYSQL *mysql)
{
  return mysql ? (mysql)->net.last_error : (char *)"";
}

const char *STDCALL mysql_info(MYSQL *mysql)
{
  return (mysql)->info;
}

my_bool STDCALL mysql_more_results(MYSQL *mysql)
{
  return(test(mysql->server_status & SERVER_MORE_RESULTS_EXIST));
}

int STDCALL mysql_next_result(MYSQL *mysql)
{

  /* make sure communication is not blocking */
  if (mysql->status != MYSQL_STATUS_READY)
  {
    SET_CLIENT_ERROR(mysql, CR_COMMANDS_OUT_OF_SYNC, SQLSTATE_UNKNOWN, 0);
    return(1);
  }

  /* clear error, and mysql status variables */
  CLEAR_CLIENT_ERROR(mysql);
  mysql->affected_rows = (ulonglong) ~0;

  if (mysql->server_status & SERVER_MORE_RESULTS_EXIST)
  {
     return(mysql->methods->db_read_query_result(mysql));
  }

  return(-1);
}

ulong STDCALL mysql_thread_id(MYSQL *mysql)
{
  return (mysql)->thread_id;
}

const char * STDCALL mysql_character_set_name(MYSQL *mysql)
{
  return mysql->charset->csname;
}


uint STDCALL mysql_thread_safe(void)
{
#ifdef THREAD
  return 1;
#else
  return 0;
#endif
}

/****************************************************************************
** Some support functions
****************************************************************************/

/*
** Add escape characters to a string (blob?) to make it suitable for a insert
** to should at least have place for length*2+1 chars
** Returns the length of the to string
*/

ulong STDCALL
mysql_escape_string(char *to,const char *from, ulong length)
{
    return (ulong)mysql_cset_escape_slashes(ma_default_charset_info, to, from, length);
}

ulong STDCALL
mysql_real_escape_string(MYSQL *mysql, char *to,const char *from,
			 ulong length)
{
  if (mysql->server_status & SERVER_STATUS_NO_BACKSLASH_ESCAPES)
    return (ulong)mysql_cset_escape_quotes(mysql->charset, to, from, length);
  else
    return (ulong)mysql_cset_escape_slashes(mysql->charset, to, from, length);
}

static void mariadb_get_charset_info(MYSQL *mysql, MY_CHARSET_INFO *cs)
{
  if (!cs)
    return;

  cs->number= mysql->charset->nr;
  cs->csname=  mysql->charset->csname;
  cs->name= mysql->charset->name;
  cs->state= 0;
  cs->comment= NULL;
  cs->dir= NULL;
  cs->mbminlen= mysql->charset->char_minlen;
  cs->mbmaxlen= mysql->charset->char_maxlen;

  return;
}

void STDCALL mysql_get_character_set_info(MYSQL *mysql, MY_CHARSET_INFO *cs)
{
  mariadb_get_charset_info(mysql, cs);
}

int STDCALL mysql_set_character_set(MYSQL *mysql, const char *csname)
{
  const MARIADB_CHARSET_INFO *cs;

  if (!csname)
    goto error;

  if ((cs= mysql_find_charset_name(csname)))
  {
    char buff[64];

    snprintf(buff, 63, "SET NAMES %s", cs->csname);
    if (!mysql_real_query(mysql, buff, (unsigned long)strlen(buff)))
    {
      mysql->charset= cs;
      return(0);
    }
  }

error:
  my_set_error(mysql, CR_CANT_READ_CHARSET, SQLSTATE_UNKNOWN,
               0, csname, "compiled_in");
  return(mysql->net.last_errno);
}

unsigned int STDCALL mysql_warning_count(MYSQL *mysql)
{
  return mysql->warning_count;
}

const char * STDCALL mysql_sqlstate(MYSQL *mysql)
{
  return mysql->net.sqlstate;
}

#ifndef _WIN32
#include <signal.h>
static void ignore_sigpipe()
{
  signal(SIGPIPE, SIG_IGN);
}
#else
#define ignore_sigpipe()
#endif

#ifdef _WIN32
static int mysql_once_init()
#else
static void mysql_once_init()
#endif
{
  ma_init();					/* Will init threads */
  init_client_errs();
  get_default_configuration_dirs();
  set_default_charset_by_name(MARIADB_DEFAULT_CHARSET, 0);
  if (mysql_client_plugin_init())
  {
#ifdef _WIN32
    return 1;
#else
    return;
#endif
  }
  if (!mysql_port)
  {
    struct servent *serv_ptr;
    char *env;

    mysql_port = MARIADB_PORT;
    if ((serv_ptr = getservbyname("mysql", "tcp")))
      mysql_port = (uint)ntohs((ushort)serv_ptr->s_port);
    if ((env = getenv("MYSQL_TCP_PORT")))
      mysql_port =(uint)atoi(env);
  }
  if (!mysql_unix_port)
  {
    char *env;
#ifdef _WIN32
    mysql_unix_port = (char*)MARIADB_NAMEDPIPE;
#else
    mysql_unix_port = (char*)MARIADB_UNIX_ADDR;
#endif
    if ((env = getenv("MYSQL_UNIX_PORT")) ||
      (env = getenv("MARIADB_UNIX_PORT")))
      mysql_unix_port = env;
  }
  if (!mysql_ps_subsystem_initialized)
    mysql_init_ps_subsystem();
#ifdef HAVE_TLS
  ma_tls_start(0, 0);
#endif
  ignore_sigpipe();
  mysql_client_init = 1;
#ifdef _WIN32
  return 0;
#endif
}

#ifdef _WIN32
static INIT_ONCE init_once= INIT_ONCE_STATIC_INIT;
BOOL CALLBACK win_init_once(
  PINIT_ONCE InitOnce,
  PVOID Parameter,
  PVOID *lpContext)
{
  return !mysql_once_init();
  return TRUE;
}
#else
static pthread_once_t init_once = PTHREAD_ONCE_INIT;
#endif

int STDCALL mysql_server_init(int argc __attribute__((unused)),
  char **argv __attribute__((unused)),
  char **groups __attribute__((unused)))
{
#ifdef _WIN32
  BOOL ret = InitOnceExecuteOnce(&init_once, win_init_once, NULL, NULL);
  return ret? 0: 1;
#else
  return pthread_once(&init_once, mysql_once_init);
#endif
}

void STDCALL mysql_server_end(void)
{
  if (!mysql_client_init)
    return;

  release_configuration_dirs();
  mysql_client_plugin_deinit();

  list_free(pvio_callback, 0);
  if (ma_init_done)
    ma_end(0);
#ifdef HAVE_TLS
  ma_pvio_tls_end();
#endif
  mysql_client_init= 0;
  ma_init_done= 0;
#ifdef WIN32
  init_once = (INIT_ONCE)INIT_ONCE_STATIC_INIT;
#else
  init_once = (pthread_once_t)PTHREAD_ONCE_INIT;
#endif
}

my_bool STDCALL mysql_thread_init(void)
{
  return 0;
}

void STDCALL mysql_thread_end(void)
{
}

int STDCALL mysql_set_server_option(MYSQL *mysql,
                                    enum enum_mysql_set_option option)
{
  char buffer[2];
  int2store(buffer, (uint)option);
  return(ma_simple_command(mysql, COM_SET_OPTION, buffer, sizeof(buffer), 0, 0));
}

ulong STDCALL mysql_get_client_version(void)
{
  return MARIADB_VERSION_ID;
}

ulong STDCALL mysql_hex_string(char *to, const char *from, unsigned long len)
{
  char *start= to;
  char hexdigits[]= "0123456789ABCDEF";

  while (len--)
  {
    *to++= hexdigits[((unsigned char)*from) >> 4];
    *to++= hexdigits[((unsigned char)*from) & 0x0F];
    from++;
  }
  *to= 0;
  return (ulong)(to - start);
}

my_bool STDCALL mariadb_connection(MYSQL *mysql)
{
  return (strstr(mysql->server_version, "MariaDB") ||
          strstr(mysql->server_version, "-maria-"));
}

const char * STDCALL
mysql_get_server_name(MYSQL *mysql)
{
  if (mysql->options.extension &&
      mysql->options.extension->db_driver != NULL)
    return mysql->options.extension->db_driver->name;
  return mariadb_connection(mysql) ? "MariaDB" : "MySQL";
}

static my_socket mariadb_get_socket(MYSQL *mysql)
{
  my_socket sock= INVALID_SOCKET;
  if (mysql->net.pvio)
  {
    ma_pvio_get_handle(mysql->net.pvio, &sock);

  }
  /* if an asynchronous connect is in progress, we need to obtain
     pvio handle from async_context until the connection was
     successfully established.
  */
  else if (mysql->options.extension && mysql->options.extension->async_context &&
           mysql->options.extension->async_context->pvio)
  {
    ma_pvio_get_handle(mysql->options.extension->async_context->pvio, &sock);
  }
  return sock;
}

my_socket STDCALL
mysql_get_socket(MYSQL *mysql)
{
  return mariadb_get_socket(mysql);
}

MARIADB_CHARSET_INFO * STDCALL mariadb_get_charset_by_name(const char *csname)
{
  return (MARIADB_CHARSET_INFO *)mysql_find_charset_name(csname);
}

MARIADB_CHARSET_INFO * STDCALL mariadb_get_charset_by_nr(unsigned int csnr)
{
  return (MARIADB_CHARSET_INFO *)mysql_find_charset_nr(csnr);
}

my_bool mariadb_get_infov(MYSQL *mysql, enum mariadb_value value, void *arg, ...)
{
  va_list ap;

  va_start(ap, arg);

  switch(value) {
  case MARIADB_MAX_ALLOWED_PACKET:
    *((size_t *)arg)= (size_t)max_allowed_packet;
    break;
  case MARIADB_NET_BUFFER_LENGTH:
    *((size_t *)arg)= (size_t)net_buffer_length;
    break;
  case MARIADB_CONNECTION_ERROR_ID:
    if (!mysql)
      goto error;
    *((unsigned int *)arg)= mysql->net.last_errno;
    break;
  case MARIADB_CONNECTION_ERROR:
    if (!mysql)
      goto error;
    *((char **)arg)= mysql->net.last_error;
    break;
  case MARIADB_CONNECTION_SQLSTATE:
    if (!mysql)
      goto error;
    *((char **)arg)= mysql->net.sqlstate;
    break;
  case MARIADB_CONNECTION_TLS_VERSION:
    #ifdef HAVE_TLS
    if (mysql && mysql->net.pvio && mysql->net.pvio->ctls)
      *((char **)arg)= (char *)ma_pvio_tls_get_protocol_version(mysql->net.pvio->ctls);
    else
    #endif
      goto error;
    break;
  case MARIADB_CONNECTION_TLS_VERSION_ID:
    #ifdef HAVE_TLS
    if (mysql && mysql->net.pvio && mysql->net.pvio->ctls)
      *((unsigned int *)arg)= ma_pvio_tls_get_protocol_version_id(mysql->net.pvio->ctls);
    else
    #endif
      goto error;
    break;
  case MARIADB_TLS_LIBRARY:
#ifdef HAVE_TLS
    *((const char **)arg)= tls_library_version;
#else
    *((char **)arg)= "Off";
#endif
    break;
  case MARIADB_CLIENT_VERSION:
    *((const char **)arg)= MARIADB_CLIENT_VERSION_STR;
    break;
  case MARIADB_CLIENT_VERSION_ID:
    *((size_t *)arg)= MARIADB_VERSION_ID;
    break;
  case MARIADB_CONNECTION_SERVER_VERSION:
    if (mysql)
      *((char **)arg)= mysql->server_version;
    else
      goto error;
    break;
  case MARIADB_CONNECTION_SERVER_TYPE:
    if (mysql)
      *((const char **)arg)= mariadb_connection(mysql) ? "MariaDB" : "MySQL";
    else
      goto error;
    break;
  case MARIADB_CONNECTION_SERVER_VERSION_ID:
    if (mysql)
      *((size_t *)arg)= mariadb_server_version_id(mysql);
    else
      goto error;
    break;
  case MARIADB_CONNECTION_PROTOCOL_VERSION_ID:
    if (mysql)
      *((unsigned int *)arg)= mysql->protocol_version;
    else
      goto error;
    break;
  case MARIADB_CONNECTION_MARIADB_CHARSET_INFO:
    if (mysql)
      mariadb_get_charset_info(mysql, (MY_CHARSET_INFO *)arg);
    else
      goto error;
    break;
  case MARIADB_CONNECTION_SOCKET:
    if (mysql)
      *((my_socket *)arg)= mariadb_get_socket(mysql);
    else
      goto error;
    break;
  case MARIADB_CONNECTION_TYPE:
    if (mysql  && mysql->net.pvio)
      *((int *)arg)= (int)mysql->net.pvio->type;
    else
      goto error;
    break;
  case MARIADB_CONNECTION_ASYNC_TIMEOUT_MS:
    if (mysql && mysql->options.extension && mysql->options.extension->async_context)
      *((unsigned int *)arg)= mysql->options.extension->async_context->timeout_value;
    break;
  case MARIADB_CONNECTION_ASYNC_TIMEOUT:
    if (mysql && mysql->options.extension && mysql->options.extension->async_context)
    {
      unsigned int timeout= mysql->options.extension->async_context->timeout_value;
      if (timeout > UINT_MAX - 999)
        *((unsigned int *)arg)= (timeout - 1)/1000 + 1;
      else
        *((unsigned int *)arg)= (timeout+999)/1000;
    }
    break;
  case MARIADB_CHARSET_NAME:
    {
      char *name;
      name= va_arg(ap, char *);
      if (name)
        *((MARIADB_CHARSET_INFO **)arg)= (MARIADB_CHARSET_INFO *)mysql_find_charset_name(name);
      else
        goto error;
    }
    break;
  case MARIADB_CHARSET_ID:
    {
      unsigned int nr;
      nr= va_arg(ap, unsigned int);
      *((MARIADB_CHARSET_INFO **)arg)= (MARIADB_CHARSET_INFO *)mysql_find_charset_nr(nr);
    }
    break;
  case MARIADB_CONNECTION_SSL_CIPHER:
    #ifdef HAVE_TLS
    if (mysql && mysql->net.pvio && mysql->net.pvio->ctls)
      *((char **)arg)= (char *)ma_pvio_tls_cipher(mysql->net.pvio->ctls);
    else
    #endif
      goto error;
    break;
  case MARIADB_CLIENT_ERRORS:
    *((char ***)arg)= (char **)client_errors;
    break;
  case MARIADB_CONNECTION_INFO:
    if (mysql)
      *((char **)arg)= (char *)mysql->info;
    else
      goto error;
    break;
  case MARIADB_CONNECTION_PVIO_TYPE:
    if (mysql && mysql->net.pvio)
      *((unsigned int *)arg)= (unsigned int)mysql->net.pvio->type;
    else
      goto error;
    break;
  case MARIADB_CONNECTION_SCHEMA:
    if (mysql)
      *((char **)arg)= mysql->db;
    else
      goto error;
    break;
  case MARIADB_CONNECTION_USER:
    if (mysql)
      *((char **)arg)= mysql->user;
    else
      goto error;
    break;
  case MARIADB_CONNECTION_PORT:
    if (mysql)
      *((unsigned int *)arg)= mysql->port;
    else
      goto error;
    break;
  case MARIADB_CONNECTION_UNIX_SOCKET:
    if (mysql)
      *((char **)arg)= mysql->unix_socket;
    else
      goto error;
    break;
  case MARIADB_CONNECTION_HOST:
    if (mysql)
      *((char **)arg)= mysql->host;
    else
      goto error;
    break;
  case MARIADB_CONNECTION_SERVER_STATUS:
    if (mysql)
      *((unsigned int *)arg)= mysql->server_status;
    else
      goto error;
    break;
  case MARIADB_CONNECTION_SERVER_CAPABILITIES:
    if (mysql)
      *((unsigned long *)arg)= mysql->server_capabilities;
    else
      goto error;
    break;
  case MARIADB_CONNECTION_EXTENDED_SERVER_CAPABILITIES:
    if (mysql)
      *((unsigned long *)arg)= mysql->extension->mariadb_server_capabilities;
    else
      goto error;
    break;
  case MARIADB_CONNECTION_CLIENT_CAPABILITIES:
    if (mysql)
      *((unsigned long *)arg)= mysql->client_flag;
    else
      goto error;
    break;
  default:
    va_end(ap);
    return(-1);
  }
  va_end(ap);
  return(0);
error:
  va_end(ap);
  return(-1);
}

my_bool STDCALL mariadb_get_info(MYSQL *mysql, enum mariadb_value value, void *arg)
{
  return mariadb_get_infov(mysql, value, arg);
}

/*
  Immediately aborts connection, making all subsequent read/write operations fail.
  Does not invalidate memory used for mysql structure, nor closes any communication
  channels - mysql_close is still needed.
  Useful to break long query, in situation  sending KILL is not possible.
*/
int STDCALL mariadb_cancel(MYSQL *mysql)
{
  if (!mysql || !mysql->net.pvio || !mysql->net.pvio->methods || !mysql->net.pvio->methods->shutdown)
  {
    return 1;
  }
  else
  {
    MARIADB_PVIO *pvio = mysql->net.pvio;
    return pvio->methods->shutdown(pvio);
  }
}

/* compatibility functions for MariaDB */
void STDCALL
mysql_debug(const char *debug __attribute__((unused)))
{
  return;
}

/********************************************************************
  mysql_net_ functions - low-level API to MySQL protocol
*********************************************************************/
ulong STDCALL mysql_net_read_packet(MYSQL *mysql)
{
  return ma_net_safe_read(mysql);
}

ulong STDCALL mysql_net_field_length(uchar **packet)
{
  return net_field_length(packet);
}

my_bool STDCALL mysql_embedded(void)
{
#ifdef EMBEDDED_LIBRARY
  return 1;
#else
  return 0;
#endif
}

MYSQL_PARAMETERS *STDCALL
mysql_get_parameters(void)
{
  return &mariadb_internal_parameters;
}

int STDCALL mysql_reset_connection(MYSQL *mysql)
{
  int rc;

  /* check if connection handler is active */
  if (IS_CONNHDLR_ACTIVE(mysql))
  {
    if (mysql->extension->conn_hdlr->plugin && mysql->extension->conn_hdlr->plugin->reset)
      return(mysql->extension->conn_hdlr->plugin->reset(mysql));
  }

  /* skip result sets */
  if (mysql->status == MYSQL_STATUS_USE_RESULT ||
      mysql->status == MYSQL_STATUS_GET_RESULT ||
      mysql->status & SERVER_MORE_RESULTS_EXIST)
  {
    mthd_my_skip_result(mysql);
    mysql->status= MYSQL_STATUS_READY;
  }

  rc= ma_simple_command(mysql, COM_RESET_CONNECTION, 0, 0, 0, 0);
  if (rc && mysql->options.reconnect)
  {
    /* There is no big sense in resetting but we need reconnect */
    rc= ma_simple_command(mysql, COM_RESET_CONNECTION,0,0,0,0);
  }
  if (rc)
    return 1;

  /* reset the connection in all active statements */
  ma_invalidate_stmts(mysql, "mysql_reset_connection()");
  free_old_query(mysql);
  mysql->status= MYSQL_STATUS_READY;
  mysql->affected_rows= ~(my_ulonglong)0;
  mysql->insert_id= 0;
  return 0;
}

#undef STDCALL
/* API functions for usage in dynamic plugins */
struct st_mariadb_api MARIADB_API=
{
  mysql_num_rows,
  mysql_num_fields,
  mysql_eof,
  mysql_fetch_field_direct,
  mysql_fetch_fields,
  mysql_row_tell,
  mysql_field_tell,
  mysql_field_count,
  mysql_more_results,
  mysql_next_result,
  mysql_affected_rows,
  mysql_autocommit,
  mysql_commit,
  mysql_rollback,
  mysql_insert_id,
  mysql_errno,
  mysql_error,
  mysql_info,
  mysql_thread_id,
  mysql_character_set_name,
  mysql_get_character_set_info,
  mysql_set_character_set,
  mariadb_get_infov,
  mariadb_get_info,
  mysql_init,
  mysql_ssl_set,
  mysql_get_ssl_cipher,
  mysql_change_user,
  mysql_real_connect,
  mysql_close,
  mysql_select_db,
  mysql_query,
  mysql_send_query,
  mysql_read_query_result,
  mysql_real_query,
  mysql_shutdown,
  mysql_dump_debug_info,
  mysql_refresh,
  mysql_kill,
  mysql_ping,
  mysql_stat,
  mysql_get_server_info,
  mysql_get_server_version,
  mysql_get_host_info,
  mysql_get_proto_info,
  mysql_list_dbs,
  mysql_list_tables,
  mysql_list_fields,
  mysql_list_processes,
  mysql_store_result,
  mysql_use_result,
  mysql_options,
  mysql_free_result,
  mysql_data_seek,
  mysql_row_seek,
  mysql_field_seek,
  mysql_fetch_row,
  mysql_fetch_lengths,
  mysql_fetch_field,
  mysql_escape_string,
  mysql_real_escape_string,
  mysql_thread_safe,
  mysql_warning_count,
  mysql_sqlstate,
  mysql_server_init,
  mysql_server_end,
  mysql_thread_end,
  mysql_thread_init,
  mysql_set_server_option,
  mysql_get_client_info,
  mysql_get_client_version,
  mariadb_connection,
  mysql_get_server_name,
  mariadb_get_charset_by_name,
  mariadb_get_charset_by_nr,
  mariadb_convert_string,
  mysql_optionsv,
  mysql_get_optionv,
  mysql_get_option,
  mysql_hex_string,
  mysql_get_socket,
  mysql_get_timeout_value,
  mysql_get_timeout_value_ms,
  mariadb_reconnect,
  mysql_stmt_init,
  mysql_stmt_prepare,
  mysql_stmt_execute,
  mysql_stmt_fetch,
  mysql_stmt_fetch_column,
  mysql_stmt_store_result,
  mysql_stmt_param_count,
  mysql_stmt_attr_set,
  mysql_stmt_attr_get,
  mysql_stmt_bind_param,
  mysql_stmt_bind_result,
  mysql_stmt_close,
  mysql_stmt_reset,
  mysql_stmt_free_result,
  mysql_stmt_send_long_data,
  mysql_stmt_result_metadata,
  mysql_stmt_param_metadata,
  mysql_stmt_errno,
  mysql_stmt_error,
  mysql_stmt_sqlstate,
  mysql_stmt_row_seek,
  mysql_stmt_row_tell,
  mysql_stmt_data_seek,
  mysql_stmt_num_rows,
  mysql_stmt_affected_rows,
  mysql_stmt_insert_id,
  mysql_stmt_field_count,
  mysql_stmt_next_result,
  mysql_stmt_more_results,
  mariadb_stmt_execute_direct,
  mysql_reset_connection
};

/*
 * Default methods for a connection. These methods are
 * stored in mysql->methods and can be overwritten by
 * a plugin, e.g. for using another database
 */
struct st_mariadb_methods MARIADB_DEFAULT_METHODS = {
  /* open a connection */
  mthd_my_real_connect,
  /* close connection */
  mysql_close_slow_part,
  /* send command to server */
  mthd_my_send_cmd,
  /* skip result set */
  mthd_my_skip_result,
  /* read response packet */
  mthd_my_read_query_result,
  /* read all rows from a result set */
  mthd_my_read_rows,
  /* read one/next row */
  mthd_my_read_one_row,
  /* check if datatype is supported */
  mthd_supported_buffer_type,
  /* read response packet from prepare */
  mthd_stmt_read_prepare_response,
  /* read response from stmt execute */
  mthd_my_read_query_result,
  /* get result set metadata for a prepared statement */
  mthd_stmt_get_result_metadata,
  /* get param metadata for a prepared statement */
  mthd_stmt_get_param_metadata,
  /* read all rows (buffered) */
  mthd_stmt_read_all_rows,
  /* fetch one row (unbuffered) */
  mthd_stmt_fetch_row,
  /* store values in bind buffer */
  mthd_stmt_fetch_to_bind,
  /* skip unbuffered stmt result */
  mthd_stmt_flush_unbuffered,
  /* set error */
  my_set_error,
  /* invalidate statements */
  ma_invalidate_stmts,
  /* API functions */
  &MARIADB_API
};<|MERGE_RESOLUTION|>--- conflicted
+++ resolved
@@ -1491,11 +1491,7 @@
     net->last_errno=CR_CANT_READ_CHARSET;
     sprintf(net->last_error,ER(net->last_errno),
       mysql->options.charset_name ? mysql->options.charset_name : 
-<<<<<<< HEAD
-                                    "unknown",
-=======
                                     MARIADB_DEFAULT_CHARSET,
->>>>>>> a0fd36cc
       "compiled_in");
     goto error;
   }
