# CMakeLists.txt

# This is the LGPL libmariadb project.

CMAKE_MINIMUM_REQUIRED(VERSION 2.8.12 FATAL_ERROR)
INCLUDE(CheckFunctionExists)
IF(COMMAND CMAKE_POLICY)
  SET(NEW_POLICIES CMP0003 CMP0022 CMP0023 CMP0077 CMP0069 CMP0075)
  FOREACH(TYPE OLD NEW)
    FOREACH(P ${${TYPE}_POLICIES})
      IF(POLICY ${P})
        CMAKE_POLICY(SET ${P} ${TYPE})
      ENDIF()
    ENDFOREACH()
  ENDFOREACH()
ENDIF()


PROJECT(mariadb-connector-c C)

# Is C/C built as subproject?
get_directory_property(IS_SUBPROJECT PARENT_DIRECTORY)

# do not inherit include directories from the parent project
SET_PROPERTY(DIRECTORY PROPERTY INCLUDE_DIRECTORIES)
FOREACH(V WITH_MYSQLCOMPAT WITH_MSI WITH_SIGNCODE WITH_RTC WITH_UNIT_TESTS
    WITH_DYNCOL WITH_EXTERNAL_ZLIB WITH_CURL WITH_SQLITE WITH_SSL WITH_ICONV
    DEFAULT_CHARSET INSTALL_LAYOUT WITH_TEST_SRCPKG)
  SET(${V} ${${OPT}${V}})
ENDFOREACH()

#SET(PACKAGE_STATUS_SUFFIX "rc")

SET(CC_SOURCE_DIR ${CMAKE_CURRENT_SOURCE_DIR})
SET(CC_BINARY_DIR ${CMAKE_CURRENT_BINARY_DIR})

SET(CPACK_PACKAGE_VERSION_MAJOR 3)
<<<<<<< HEAD
SET(CPACK_PACKAGE_VERSION_MINOR 2)
SET(CPACK_PACKAGE_VERSION_PATCH 6)
=======
SET(CPACK_PACKAGE_VERSION_MINOR 1)
SET(CPACK_PACKAGE_VERSION_PATCH 16)
>>>>>>> 8786c0e9
SET(CPACK_PACKAGE_VERSION "${CPACK_PACKAGE_VERSION_MAJOR}.${CPACK_PACKAGE_VERSION_MINOR}.${CPACK_PACKAGE_VERSION_PATCH}")
MATH(EXPR MARIADB_PACKAGE_VERSION_ID "${CPACK_PACKAGE_VERSION_MAJOR} * 10000 +
                            ${CPACK_PACKAGE_VERSION_MINOR} * 100   +
                            ${CPACK_PACKAGE_VERSION_PATCH}")

MACRO(ADD_OPTION _name _text _default)
  IF(NOT DEFINED ${_name})
    OPTION(${OPT}${_name} "${_text}" "${_default}")
  ELSE()
    OPTION(${OPT}${_name} "${_text}" "${${_name}}")
  ENDIF()
ENDMACRO()

### Options ###
IF(NOT WIN32)
  ADD_OPTION(WITH_MYSQLCOMPAT "creates libmysql* symbolic links" OFF)
ELSE()
  ADD_OPTION(WITH_MSI "Build MSI installation package" OFF)
  ADD_OPTION(WITH_SIGNCODE "digitally sign files" OFF)
  ADD_OPTION(WITH_RTC "enables run time checks for debug builds" OFF)
  ADD_OPTION(WITH_ICONV "enables character set conversion" OFF)
ENDIF()

ADD_OPTION(WITH_UNIT_TESTS "build test suite" ON)
ADD_OPTION(WITH_DYNCOL "Enables support of dynamic columns" ON)
ADD_OPTION(WITH_EXTERNAL_ZLIB "Enables use of external zlib" OFF)
ADD_OPTION(WITH_CURL "Enables use of curl" ON)
ADD_OPTION(WITH_SSL "Enables use of TLS/SSL library" ON)
###############

INCLUDE(${CC_SOURCE_DIR}/cmake/misc.cmake)
INCLUDE(FindCURL)

IF(WITH_SIGNCODE)
  IF(WIN32 AND NOT SIGN_OPTIONS)
    SET(SIGN_OPTIONS /tr http://timestamp.digicert.com /td sha256 /fd sha256 /a)
  ELSE()
    SEPARATE_ARGUMENTS(SIGN_OPTIONS)
  ENDIF()
  MARK_AS_ADVANCED(SIGN_OPTIONS)
ENDIF()

SET(MARIADB_CONNECTOR_C_COPYRIGHT "2013-2017 MariaDB Corporation Ab")

IF(WITH_RTC)
  SET(RTC_OPTIONS "/RTC1 /RTCc")
ENDIF()

INCLUDE(${CC_SOURCE_DIR}/cmake/plugins.cmake)


IF(WIN32)
  FILE(REMOVE ${CC_BINARY_DIR}/win/packaging/plugin.conf)
  INCLUDE(${CC_SOURCE_DIR}/cmake/version_info.cmake)
ENDIF()

IF(NOT IS_SUBPROJECT)
IF(MSVC)
  # Speedup system tests
  INCLUDE(${CC_SOURCE_DIR}/cmake/WindowsCache.cmake)
  ADD_DEFINITIONS(-DWIN32_LEAN_AND_MEAN)
  IF (MSVC)
    SET(CONFIG_TYPES "DEBUG" "RELEASE" "RELWITHDEBINFO")
    FOREACH(BUILD_TYPE ${CONFIG_TYPES})
      FOREACH(COMPILER CXX C)
        SET(COMPILER_FLAGS "${CMAKE_${COMPILER}_FLAGS_${BUILD_TYPE}}")
        IF (NOT COMPILER_FLAGS STREQUAL "")
          IF(NOT WITH_ASAN)
            STRING(REPLACE "/MD" "/MT" COMPILER_FLAGS ${COMPILER_FLAGS})
            IF (BUILD_TYPE STREQUAL "DEBUG")
              SET(COMPILER_FLAGS "${COMPILER_FLAGS} ${RTC_OPTIONS}")
            ENDIF()
          ENDIF()
          STRING(REPLACE "/Zi" "/Z7" COMPILER_FLAGS ${COMPILER_FLAGS})
          MESSAGE (STATUS "CMAKE_${COMPILER}_FLAGS_${BUILD_TYPE}= ${COMPILER_FLAGS}")
          SET(CMAKE_${COMPILER}_FLAGS_${BUILD_TYPE} ${COMPILER_FLAGS})
        ENDIF()
      ENDFOREACH()
    ENDFOREACH()
  ENDIF()
ENDIF()
ENDIF(NOT IS_SUBPROJECT)

# Disable dbug information for release builds
SET(CMAKE_C_FLAGS_RELEASE "${CMAKE_C_FLAGS_RELEASE} -DDBUG_OFF")
SET(CMAKE_CXX_FLAGS_RELEASE "${CMAKE_CXX_FLAGS_RELEASE} -DDBUG_OFF")
SET(CMAKE_C_FLAGS_RELWITHDEBINFO "${CMAKE_C_FLAGS_RELWITHDEBINFO} -DDBUG_OFF")
SET(CMAKE_CXX_FLAGS_RELWITHDEBINFO "${CMAKE_CXX_FLAGS_RELWITHDEBINFO} -DDBUG_OFF")

IF(CMAKE_COMPILER_IS_GNUCC)
  INCLUDE(CheckCCompilerFlag)
  SET(GCC_FLAGS -Wunused -Wlogical-op -Wno-uninitialized  -Wall -Wextra -Wformat-security -Wno-init-self -Wwrite-strings -Wshift-count-overflow -Wdeclaration-after-statement -Wno-undef -Wno-unknown-pragmas)
  FOREACH(GCC_FLAG ${GCC_FLAGS})
    CHECK_C_COMPILER_FLAG("${GCC_FLAG}" HAS_${GCC_FLAG}_FLAG)
    IF(${HAS_${GCC_FLAG}_FLAG})
      SET(CMAKE_C_FLAGS "${CMAKE_C_FLAGS} ${GCC_FLAG}")
    ENDIF()
  ENDFOREACH()
ENDIF()

# If the build type isn't specified, set to Relwithdebinfo as default.
IF(NOT CMAKE_BUILD_TYPE)
  SET(CMAKE_BUILD_TYPE "RelWithDebInfo")
ENDIF()

# various defines for generating include/mysql_version.h
INCLUDE(FindGit)
IF(GIT_EXECUTABLE AND EXISTS ${CC_SOURCE_DIR}/.git)
  EXECUTE_PROCESS(
    COMMAND ${GIT_EXECUTABLE} rev-parse HEAD
      WORKING_DIRECTORY ${CC_SOURCE_DIR}
       OUTPUT_VARIABLE OUT RESULT_VARIABLE RES)
   IF(RES EQUAL 0)
    STRING(REGEX REPLACE "\n$" "" CC_SOURCE_REVISION "${OUT}")
  ENDIF()
ENDIF()
SET(PROTOCOL_VERSION 10) # we adapted new password option from PHP's mysqlnd !

# if C/C is build as subproject inside MariaDB server tree we will
# use the version defined by server
IF(MAJOR_VERSION)
  SET(MARIADB_CLIENT_VERSION_MAJOR ${MAJOR_VERSION})
  SET(MARIADB_CLIENT_VERSION_MINOR ${MINOR_VERSION})
  SET(MARIADB_CLIENT_VERSION_PATCH ${PATCH_VERSION})
  SET(MARIADB_CLIENT_VERSION_EXTRA ${EXTRA_VERSION})
ELSE()
  SET(MARIADB_CLIENT_VERSION_MAJOR "10")
<<<<<<< HEAD
  SET(MARIADB_CLIENT_VERSION_MINOR "6")
  SET(MARIADB_CLIENT_VERSION_PATCH "6")
=======
  SET(MARIADB_CLIENT_VERSION_MINOR "5")
  SET(MARIADB_CLIENT_VERSION_PATCH "14")
>>>>>>> 8786c0e9
  SET(MARIADB_CLIENT_VERSION_EXTRA "")
ENDIF()

IF(WIN32)
 # version in resource files need to be consistent
 # with server's , so that MSI minor upgrade work.
 # if this is not a subproject build, C/C version is used.
  FOREACH(v MAJOR MINOR PATCH TINY)
    IF(DEFINED ${v}_VERSION)
      SET(${v}_FILE_VERSION "${${v}_VERSION}")
    ELSEIF(DEFINED CPACK_PACKAGE_VERSION_${v})
      SET(${v}_FILE_VERSION "${CPACK_PACKAGE_VERSION_${v}}")
    ELSE()
      SET(${v}_FILE_VERSION "0")
    ENDIF()
    IF(NOT ${v}_FILE_VERSION MATCHES "^[0-9]+$")
      MESSAGE(FATAL_ERROR
        "${v}_FILE_VERSION is not numeric - '${${v}_FILE_VERSION}'")
    ENDIF()
  ENDFOREACH()
ENDIF()

SET(MARIADB_CLIENT_VERSION "${MARIADB_CLIENT_VERSION_MAJOR}.${MARIADB_CLIENT_VERSION_MINOR}.${MARIADB_CLIENT_VERSION_PATCH}${MARIADB_CLIENT_VERSION_EXTRA}")
SET(MARIADB_BASE_VERSION "mariadb-${MARIADB_CLIENT_VERSION_MAJOR}.${MARIADB_CLIENT_VERSION_MINOR}")
MATH(EXPR MARIADB_VERSION_ID "${MARIADB_CLIENT_VERSION_MAJOR} * 10000 +
                              ${MARIADB_CLIENT_VERSION_MINOR} * 100   +
                              ${MARIADB_CLIENT_VERSION_PATCH}")

IF (NOT MARIADB_PORT)
  SET(MARIADB_PORT 3306)
ENDIF ()
IF(NOT MARIADB_UNIX_ADDR)
  SET(MARIADB_UNIX_ADDR "/tmp/mysql.sock")
ENDIF()

INCLUDE("${CC_SOURCE_DIR}/cmake/install.cmake")
IF(NOT PLUGINDIR)
  SET(PLUGINDIR "${CMAKE_INSTALL_PREFIX}/${INSTALL_PLUGINDIR}")
ENDIF()

# todo: we don't character sets in share - all is compiled in
SET(SHAREDIR "share")
SET(DEFAULT_CHARSET_HOME "${CMAKE_INSTALL_PREFIX}")

INCLUDE(${CC_SOURCE_DIR}/cmake/SearchLibrary.cmake)

IF(WITH_EXTERNAL_ZLIB)
  IF(NOT ZLIB_FOUND)
    FIND_PACKAGE(ZLIB REQUIRED)
    INCLUDE_DIRECTORIES(${ZLIB_INCLUDE_DIR})
    SET(LIBZ ${ZLIB_LIBRARY})
  ELSE()
    # ZLIB was already specified by another (parent) project
    SET(INTERNAL_ZLIB_LIBRARY ${ZLIB_LIBRARY})
  ENDIF()
ENDIF()

IF(NOT WIN32)
  INCLUDE(TestBigEndian)
  TEST_BIG_ENDIAN(HAVE_BIGENDIAN)
ENDIF()

# check for various include files
INCLUDE(${CC_SOURCE_DIR}/cmake/CheckIncludeFiles.cmake)
# check for various functions
INCLUDE(${CC_SOURCE_DIR}/cmake/CheckFunctions.cmake)
# check for various types
INCLUDE(${CC_SOURCE_DIR}/cmake/CheckTypes.cmake)

IF(UNIX)
  SEARCH_LIBRARY(LIBM floor m)
  SEARCH_LIBRARY(LIBPTHREAD pthread_getspecific "pthread;pthreads")
  SEARCH_LIBRARY(LIBNSL gethostbyname_r "nsl_r;nsl")
  SEARCH_LIBRARY(LIBSOCKET setsockopt socket)
  FIND_PACKAGE(Threads)
  SET(CMAKE_REQUIRED_LIBRARIES ${CMAKE_REQUIRED_LIBRARIES} ${LIBNSL} ${LIBBIND} ${LIBICONV} ${LIBZ}
    ${LIBSOCKET} ${CMAKE_DL_LIBS} ${LIBM} ${LIBPTHREAD})
  SET(SYSTEM_LIBS ${SYSTEM_LIBS} ${LIBNSL} ${LIBBIND} ${LIBICONV} ${LIBZ}
    ${LIBSOCKET} ${CMAKE_DL_LIBS} ${LIBM} ${LIBPTHREAD})
  #remove possible dups from required libraries
  LIST(LENGTH CMAKE_REQUIRED_LIBRARIES rllength)
  IF(${rllength} GREATER 0)
    LIST(REMOVE_DUPLICATES CMAKE_REQUIRED_LIBRARIES)
  ENDIF()
ENDIF()


IF(CMAKE_HAVE_PTHREAD_H)
  SET(CMAKE_REQUIRED_INCLUDES pthread.h)
ENDIF()

IF(DBUG_OFF)
  ADD_DEFINITIONS(-DDBUG_OFF=1)
ENDIF()

ADD_DEFINITIONS(-DMARIADB_SYSTEM_TYPE="${CMAKE_SYSTEM_NAME}")
ADD_DEFINITIONS(-DMARIADB_MACHINE_TYPE="${CMAKE_SYSTEM_PROCESSOR}")

IF(WIN32)
  SET(HAVE_THREADS 1)
  ADD_DEFINITIONS(-DHAVE_DLOPEN)
  ADD_DEFINITIONS(-D_CRT_SECURE_NO_WARNINGS)
  IF(MSVC)
     SET(CMAKE_C_FLAGS "${CMAKE_C_FLAGS} /wd4996" )
  ENDIF()
ELSEIF()
  SET(HAVE_THREADS ${CMAKE_USE_PTHREADS})
ENDIF()

IF(NOT DEFAULT_CHARSET)
  SET(DEFAULT_CHARSET "utf8mb4")
ENDIF()


# convert SSL options to uppercase
IF(WITH_SSL)
  STRING(TOUPPER ${WITH_SSL} WITH_SSL)
ENDIF()
IF(WITH_SSL STREQUAL "ON")
  IF(WIN32)
    SET(WITH_SSL "SCHANNEL")
  ELSE()
    SET(WITH_SSL "OPENSSL")
  ENDIF()
ENDIF()

IF(NOT WITH_SSL STREQUAL "OFF")
  IF(WITH_SSL STREQUAL "OPENSSL")
    IF (NOT OPENSSL_FOUND)
      FIND_PACKAGE(OpenSSL)
    ENDIF()
    IF(OPENSSL_FOUND)
      ADD_DEFINITIONS(-DHAVE_OPENSSL -DHAVE_TLS)
      SET(SSL_SOURCES "${CC_SOURCE_DIR}/libmariadb/secure/openssl.c")
      SET(SSL_LIBRARIES ${OPENSSL_SSL_LIBRARY} ${OPENSSL_CRYPTO_LIBRARY})
      IF(WIN32)
        CHECK_INCLUDE_FILES (${OPENSSL_INCLUDE_DIR}/openssl/applink.c HAVE_OPENSSL_APPLINK_C)
      ENDIF()
      INCLUDE_DIRECTORIES(BEFORE ${OPENSSL_INCLUDE_DIR})


      TRY_RUN(LIBRESSL_RESULT HAVE_LIBRESSL
              ${CMAKE_BINARY_DIR}
              ${CC_SOURCE_DIR}/cmake/libressl_version.c
              COMPILE_DEFINITIONS "-I${OPENSSL_INCLUDE_DIR}"
              RUN_OUTPUT_VARIABLE LIBRESSL_VERSION)
      IF(HAVE_LIBRESSL)
        ADD_DEFINITIONS(-DHAVE_LIBRESSL)
        SET(TLS_LIBRARY_VERSION ${LIBRESSL_VERSION})
      ELSE()
        SET(TLS_LIBRARY_VERSION "OpenSSL ${OPENSSL_VERSION}")
      ENDIF()
    ELSE()
      MESSAGE1(TLS_LIBRARY_VERSION "OpenSSL/LibreSSL not found")
    ENDIF()
  ENDIF()
  IF(WITH_SSL STREQUAL "GNUTLS")
    FIND_PACKAGE(GnuTLS "3.3.24" REQUIRED)
    IF(GNUTLS_FOUND)
      ADD_DEFINITIONS(-DHAVE_GNUTLS -DHAVE_TLS)
      SET(SSL_SOURCES "${CC_SOURCE_DIR}/libmariadb/secure/gnutls.c")
      SET(SSL_LIBRARIES ${GNUTLS_LIBRARY})
      SET(TLS_LIBRARY_VERSION "GnuTLS ${GNUTLS_VERSION_STRING}")
      INCLUDE_DIRECTORIES(${GNUTLS_INCLUDE_DIR})
    ELSE()
      MESSAGE(FATAL_ERROR "GnuTLS not found")
    ENDIF()
  ENDIF()
  IF(WIN32)
    IF(WITH_SSL STREQUAL "SCHANNEL")
      ADD_DEFINITIONS(-DHAVE_SCHANNEL -DHAVE_TLS)
      SET(SSL_SOURCES "${CC_SOURCE_DIR}/libmariadb/secure/schannel.c"
                      "${CC_SOURCE_DIR}/libmariadb/secure/ma_schannel.c"
                      "${CC_SOURCE_DIR}/libmariadb/secure/schannel_certs.c")
      INCLUDE_DIRECTORIES("${CC_SOURCE_DIR}/plugins/pvio/")
      SET(SSL_LIBRARIES secur32)
      SET(TLS_LIBRARY_VERSION "Schannel ${CMAKE_SYSTEM_VERSION}")
    ENDIF()
  ENDIF()
  MESSAGE1(TLS_LIBRARY_VERSION "TLS library/version: ${TLS_LIBRARY_VERSION}")

  MARK_AS_ADVANCED(SSL_SOURCES)
ENDIF()

SET(ENABLED_LOCAL_INFILE "AUTO" CACHE STRING "If we should should enable LOAD DATA LOCAL by default (OFF/ON/AUTO)")
MARK_AS_ADVANCED(ENABLED_LOCAL_INFILE)
IF (ENABLED_LOCAL_INFILE MATCHES "^(0|FALSE)$")
  SET(ENABLED_LOCAL_INFILE OFF)
ELSEIF(ENABLED_LOCAL_INFILE MATCHES "^(1|TRUE)$")
  SET(ENABLED_LOCAL_INFILE ON)
ELSEIF (NOT ENABLED_LOCAL_INFILE MATCHES "^(ON|OFF|AUTO)$")
  MESSAGE(FATAL_ERROR "ENABLED_LOCAL_INFILE must be one of OFF, ON, AUTO")
ENDIF()

IF(WITH_ICONV)
  IF(NOT WIN32)
    INCLUDE(${CC_SOURCE_DIR}/cmake/FindIconv.cmake)
  ENDIF()
ENDIF()

CONFIGURE_FILE(${CC_SOURCE_DIR}/include/ma_config.h.in
               ${CC_BINARY_DIR}/include/ma_config.h)
CONFIGURE_FILE(${CC_SOURCE_DIR}/include/ma_config.h.in
               ${CC_BINARY_DIR}/include/config.h)
CONFIGURE_FILE(${CC_SOURCE_DIR}/include/mariadb_version.h.in
               ${CC_BINARY_DIR}/include/mariadb_version.h)

INCLUDE_DIRECTORIES(${CC_BINARY_DIR}/include)

IF(WIN32)
  SET(SYSTEM_LIBS ws2_32 advapi32 kernel32 shlwapi crypt32 ${LIBZ})
ELSE()
  SET(SYSTEM_LIBS ${SYSTEM_LIBS} ${LIBPTHREAD} ${CMAKE_DL_LIBS} ${LIBM})
  IF(ICONV_EXTERNAL)
    SET(SYSTEM_LIBS ${SYSTEM_LIBS} ${ICONV_LIBRARIES})
  ENDIF()
ENDIF()
IF(WITH_SSL)
  SET(SYSTEM_LIBS ${SYSTEM_LIBS} ${SSL_LIBRARIES})
ENDIF()
MESSAGE1(SYSTEM_LIBS "SYSTEM_LIBS ${SYSTEM_LIBS}")
MARK_AS_ADVANCED(SYSTEM_LIBS)

IF(NOT REMOTEIO_PLUGIN_TYPE MATCHES "OFF")
  IF(CURL_FOUND)
    INCLUDE_DIRECTORIES(${CURL_INCLUDE_DIRS})
    IF(REMOTEIO_PLUGIN_TYPE MATCHES "STATIC")
      SET(SYSTEM_LIBS ${SYSTEM_LIBS} ${CURL_LIBRARIES})
    ENDIF()
    ADD_DEFINITIONS("-DHAVE_REMOTEIO=1")
  ENDIF()
ENDIF()
IF(NOT WIN32)
  IF(NOT AUTH_GSSAPI_PLUGIN_TYPE MATCHES "OFF")
    INCLUDE(${CC_SOURCE_DIR}/cmake/FindGSSAPI.cmake)
    IF(GSSAPI_FOUND)
      INCLUDE_DIRECTORIES(${GSSAPI_INCS})
      IF(AUTH_GSSAPI_PLUGIN_TYPE MATCHES "STATIC")
        SET(SYSTEM_LIBS ${SYSTEM_LIBS} ${GSSAPI_LIBS})
      ENDIF()
    ENDIF()
  ENDIF()
ENDIF()
INCLUDE(${CC_SOURCE_DIR}/plugins/CMakeLists.txt)
ADD_SUBDIRECTORY(include)
ADD_SUBDIRECTORY(libmariadb)
IF(NOT WIN32)
  ADD_SUBDIRECTORY(mariadb_config)
ENDIF()

IF(IS_DIRECTORY ${CC_SOURCE_DIR}/unittest)
  IF(WITH_UNIT_TESTS)
    ADD_SUBDIRECTORY(unittest/mytap)
    ADD_SUBDIRECTORY(unittest/libmariadb)
  ENDIF()
ENDIF()

IF(CLIENT_DOCS)
  INSTALL(DIRECTORY ${CLIENT_DOCS}
          DESTINATION ${DOCS_INSTALL_DIR_${INSTALL_LAYOUT}}
          COMPONENT SharedLibraries)
ENDIF()

IF(UNIX)
  ADD_SUBDIRECTORY(man)
ENDIF()

IF(WIN32 AND WITH_MSI AND CMAKE_BUILD_TYPE STREQUAL "RelWithDebInfo")
  ADD_SUBDIRECTORY(win/packaging)
ENDIF()
MESSAGE1(SYSTEM_PROCESSOR "SYSTEM processor: ${CMAKE_SYSTEM_PROCESSOR}")
SET(CPACK_PACKAGE_VENDOR "MariaDB Corporation Ab")
SET(CPACK_PACKAGE_DESCRIPTION "MariaDB Connector/C. A library for connecting to MariaDB and MySQL servers")
SET(CPACK_PACKAGE_NAME "mariadb_connector_c")
STRING(TOLOWER ${CMAKE_SYSTEM_NAME} system_name)
SET(CPACK_RESOURCE_FILE_LICENSE "${CC_SOURCE_DIR}/COPYING.LIB")
SET(CPACK_PACKAGE_DESCRIPTION_FILE "${CC_SOURCE_DIR}/README")
INCLUDE(cmake/ConnectorName.cmake)
IF(NOT PACKAGE_STATUS_SUFFIX)
  SET(CPACK_SOURCE_PACKAGE_FILE_NAME "mariadb-connector-c-${CPACK_PACKAGE_VERSION}-src")
  IF(PACKAGE_PLATFORM_SUFFIX)
    SET(CPACK_PACKAGE_FILE_NAME "mariadb-connector-c-${CPACK_PACKAGE_VERSION}-${PACKAGE_PLATFORM_SUFFIX}")
  ELSE()
    SET(CPACK_PACKAGE_FILE_NAME "mariadb-connector-c-${CPACK_PACKAGE_VERSION}-${system_name}-${CMAKE_SYSTEM_PROCESSOR}")
  ENDIF()
ELSE()
  SET(CPACK_SOURCE_PACKAGE_FILE_NAME "mariadb-connector-c-${CPACK_PACKAGE_VERSION}-${PACKAGE_STATUS_SUFFIX}-src")
  IF(PACKAGE_PLATFORM_SUFFIX)
    SET(CPACK_PACKAGE_FILE_NAME "mariadb-connector-c-${CPACK_PACKAGE_VERSION}-${PACKAGE_STATUS_SUFFIX}-${PACKAGE_PLATFORM_SUFFIX}")
  ELSE()
    SET(CPACK_PACKAGE_FILE_NAME "mariadb-connector-c-${CPACK_PACKAGE_VERSION}-${PACKAGE_STATUS_SUFFIX}-${system_name}-${CMAKE_SYSTEM_PROCESSOR}")
  ENDIF()
ENDIF()
# Build source packages
IF(GIT_BUILD_SRCPKG)
  # get branch name
  EXECUTE_PROCESS(COMMAND ${GIT_EXECUTABLE} show-branch OUTPUT_VARIABLE git_branch)
  STRING(REGEX MATCH "\\[([^]]+)\\]" git_branch ${git_branch})
  STRING(REGEX REPLACE "\\[|\\]" "" GIT_BRANCH ${git_branch})
  MESSAGE1(GIT_BRANCH "${GIT_BRANCH}")
  IF(WIN32)
    EXECUTE_PROCESS(COMMAND ${GIT_EXECUTABLE} archive ${GIT_BRANCH} --format=zip --prefix=${CPACK_SOURCE_PACKAGE_FILE_NAME}/ --output=${CPACK_SOURCE_PACKAGE_FILE_NAME}.zip)
  ELSE()
    EXECUTE_PROCESS(COMMAND ${GIT_EXECUTABLE} archive ${GIT_BRANCH} --format=zip --prefix=${CPACK_SOURCE_PACKAGE_FILE_NAME}/ --output=${CPACK_SOURCE_PACKAGE_FILE_NAME}.zip)
    EXECUTE_PROCESS(COMMAND ${GIT_EXECUTABLE} archive ${GIT_BRANCH} --format=tar --prefix=${CPACK_SOURCE_PACKAGE_FILE_NAME}/ --output=${CPACK_SOURCE_PACKAGE_FILE_NAME}.tar)
    EXECUTE_PROCESS(COMMAND gzip -9 -f ${CPACK_SOURCE_PACKAGE_FILE_NAME}.tar)
  ENDIF()
ENDIF()

SET(CPACK_SOURCE_IGNORE_FILES
\\\\.git/
\\\\.gitignore
\\\\.gitattributes
CMakeCache\\\\.txt
cmake_dist\\\\.cmake
CPackConfig\\\\.cmake
mariadb_config\\\\.c$
\\\\.build/
html/
unittest
/cmake_install.cmake
/CTestTestfile.cmake
/CPackSourceConfig.cmake
/CMakeFiles/
/version_resources/
/_CPack_Packages/
\\\\.gz$
\\\\.zip$
mariadb_config/mariadb_config$
/CMakeFiles/
/version_resources/
/_CPack_Packages/
Makefile$
include/my_config\\\\.h$
)

IF(WITH_TEST_SRCPKG)
  SET(PACKAGE_FILE ${CC_SOURCE_DIR}/package.name)
  FILE(REMOVE ${PACKAGE_FILE})
  FILE(WRITE ${PACKAGE_FILE} ${CPACK_SOURCE_PACKAGE_FILE_NAME})
ENDIF()

IF(WIN32)
  SET(CPACK_GENERATOR "ZIP")
  SET(CPACK_SOURCE_GENERATOR "ZIP")
ELSE()
  SET(CPACK_GENERATOR "TGZ")
  SET(CPACK_SOURCE_GENERATOR "TGZ")
ENDIF()
INCLUDE(CPack)

IF(WITH_EXTERNAL_ZLIB)
  SET(zlib_status ${WITH_EXTERNAL_ZLIB})
ELSE()
  SET(zlib_status "yes (using bundled zlib)")
ENDIF()

MESSAGE1(STATUS "MariaDB Connector/c configuration:
-- Static PLUGINS ${PLUGINS_STATIC}
-- Dynamic PLUGINS ${PLUGINS_DYNAMIC}
-- CPack generation: ${CPACK_GENERATOR}
-- SSL support: ${WITH_SSL} Libs: ${SSL_LIBRARIES}
-- Zlib support: ${zlib_status}
-- Installation layout: ${INSTALL_LAYOUT}
-- Include files will be installed in ${INSTALL_INCLUDEDIR}
-- Libraries will be installed in ${INSTALL_LIBDIR}
-- Binaries will be installed in ${INSTALL_BINDIR}
-- Documentation included from ${CLIENT_DOCS}
-- Required: ${CMAKE_REQUIRED_LIBRARIES}")<|MERGE_RESOLUTION|>--- conflicted
+++ resolved
@@ -35,13 +35,8 @@
 SET(CC_BINARY_DIR ${CMAKE_CURRENT_BINARY_DIR})
 
 SET(CPACK_PACKAGE_VERSION_MAJOR 3)
-<<<<<<< HEAD
 SET(CPACK_PACKAGE_VERSION_MINOR 2)
 SET(CPACK_PACKAGE_VERSION_PATCH 6)
-=======
-SET(CPACK_PACKAGE_VERSION_MINOR 1)
-SET(CPACK_PACKAGE_VERSION_PATCH 16)
->>>>>>> 8786c0e9
 SET(CPACK_PACKAGE_VERSION "${CPACK_PACKAGE_VERSION_MAJOR}.${CPACK_PACKAGE_VERSION_MINOR}.${CPACK_PACKAGE_VERSION_PATCH}")
 MATH(EXPR MARIADB_PACKAGE_VERSION_ID "${CPACK_PACKAGE_VERSION_MAJOR} * 10000 +
                             ${CPACK_PACKAGE_VERSION_MINOR} * 100   +
@@ -169,13 +164,8 @@
   SET(MARIADB_CLIENT_VERSION_EXTRA ${EXTRA_VERSION})
 ELSE()
   SET(MARIADB_CLIENT_VERSION_MAJOR "10")
-<<<<<<< HEAD
   SET(MARIADB_CLIENT_VERSION_MINOR "6")
   SET(MARIADB_CLIENT_VERSION_PATCH "6")
-=======
-  SET(MARIADB_CLIENT_VERSION_MINOR "5")
-  SET(MARIADB_CLIENT_VERSION_PATCH "14")
->>>>>>> 8786c0e9
   SET(MARIADB_CLIENT_VERSION_EXTRA "")
 ENDIF()
 
