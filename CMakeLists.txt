# CMakeLists.txt


# This is the LGPL libmariadb project.
PROJECT(mariadb-connector-c C)

SET(CPACK_PACKAGE_VERSION_MAJOR 2)
SET(CPACK_PACKAGE_VERSION_MINOR 2)
SET(CPACK_PACKAGE_VERSION_PATCH 0)
SET(CPACK_PACKAGE_VERSION "${CPACK_PACKAGE_VERSION_MAJOR}.${CPACK_PACKAGE_VERSION_MINOR}.${CPACK_PACKAGE_VERSION_PATCH}")

#Minimum required version is Cmake 2.8.8, since we need to build object libraries
IF(WIN32)
CMAKE_MINIMUM_REQUIRED(VERSION 2.8.8 FATAL_ERROR)
ELSE()
CMAKE_MINIMUM_REQUIRED(VERSION 2.8.8 FATAL_ERROR)
ENDIF()
IF(COMMAND CMAKE_POLICY)
  CMAKE_POLICY(SET CMP0003 NEW)
ENDIF()

### Options ###
IF(NOT WIN32)
  OPTION(WITH_MYSQLCOMPAT "creates libmysql* symbolic links" ON)
ELSE()
  OPTION(WITH_SIGNCODE "digitally sign files" OFF)
  OPTION(WITH_RTC "enables run time checks for debug builds" OFF)
ENDIF()
OPTION(WITH_REMOTEIO "enables remote io support (requires libcurl)" OFF)

OPTION(WITH_EXTERNAL_ZLIB "Enables use of external zlib" OFF)
###############

IF(WITH_RTC)
  SET(RTC_OPTIONS "/RTC1 /RTCc")
ENDIF()

INCLUDE(${CMAKE_SOURCE_DIR}/cmake/plugins.cmake)

IF(MSVC)
  # Speedup system tests
  INCLUDE(${CMAKE_SOURCE_DIR}/cmake/WindowsCache.cmake)
  IF (MSVC)
    SET(CONFIG_TYPES "DEBUG" "RELEASE" "RELWITHDEBINFO")
    FOREACH(BUILD_TYPE ${CONFIG_TYPES})
      FOREACH(COMPILER CXX C)
        SET(COMPILER_FLAGS "${CMAKE_${COMPILER}_FLAGS_${BUILD_TYPE}}")
        IF (NOT COMPILER_FLAGS STREQUAL "")
          STRING(REPLACE "/MD" "/MT" COMPILER_FLAGS ${COMPILER_FLAGS})
          IF (CMAKE_BUILD_TYPE STREQUAL "Debug")
            SET(COMPILER_FLAGS "${COMPILER_FLAGS} ${RTC_OPTIONS}")
            STRING(REPLACE "/Zi" "/ZI" COMPILER_FLAGS ${COMPILER_FLAGS})
          ENDIF()
          MESSAGE (STATUS "CMAKE_${COMPILER}_FLAGS_${BUILD_TYPE}= ${COMPILER_FLAGS}") 
          SET(CMAKE_${COMPILER}_FLAGS_${BUILD_TYPE} ${COMPILER_FLAGS} CACHE 
               STRING "overwritten by libmariadb" FORCE)
        ENDIF()
      ENDFOREACH()
    ENDFOREACH()
  ENDIF()
ENDIF()

# Disable dbug information for release builds 
SET(CMAKE_C_FLAGS_RELEASE "${CMAKE_C_FLAGS_RELEASE} -DDBUG_OFF")
SET(CMAKE_CXX_FLAGS_RELEASE "${CMAKE_CXX_FLAGS_RELEASE} -DDBUG_OFF")
SET(CMAKE_C_FLAGS_RELWITHDEBINFO "${CMAKE_C_FLAGS_RELWITHDEBINFO} -DDBUG_OFF")
SET(CMAKE_CXX_FLAGS_RELWITHDEBINFO "${CMAKE_CXX_FLAGS_RELWITHDEBINFO} -DDBUG_OFF")

IF(CMAKE_COMPILER_IS_GNUCC)
  SET(CMAKE_C_FLAGS "${CMAKE_C_FLAGS} -Wunused -Wno-uninitialized")
ENDIF()

# If the build type isn't specified, set to Relwithdebinfo as default.
IF(NOT CMAKE_BUILD_TYPE)
  SET(CMAKE_BUILD_TYPE "Relwithdebinfo")
ENDIF()

# various defines for generating include/mysql_version.h

SET(PROTOCOL_VERSION 10) # we adapted new password option from PHP's mysqlnd !
SET(MYSQL_CLIENT_VERSION_MAJOR "5")
SET(MYSQL_CLIENT_VERSION_MINOR "5")
SET(MYSQL_CLIENT_VERSION_PATCH "2")
SET(MYSQL_CLIENT_VERSION "${MYSQL_CLIENT_VERSION_MAJOR}.${MYSQL_CLIENT_VERSION_MINOR}.${MYSQL_CLIENT_VERSION_PATCH}")
MATH(EXPR MYSQL_VERSION_ID "${MYSQL_CLIENT_VERSION_MAJOR} * 10000 +
                            ${MYSQL_CLIENT_VERSION_MINOR} * 100   +
                            ${MYSQL_CLIENT_VERSION_PATCH}")
IF (NOT MYSQL_PORT)
  SET(MYSQL_PORT 3306)
ENDIF ()
IF(NOT MYSQL_UNIX_ADDR)
  SET(MYSQL_UNIX_ADDR "/tmp/mysql.sock")
ENDIF()

<<<<<<< HEAD
=======
IF(WITH_REMOTEIO)
  ADD_DEFINITIONS(-DHAVE_REMOTEIO)
ENDIF()

>>>>>>> 9d12de08
INCLUDE("${CMAKE_SOURCE_DIR}/cmake/install.cmake")

# todo: we don't character sets in share - all is compiled in
SET(SHAREDIR "share")
SET(DEFAULT_CHARSET_HOME "${CMAKE_INSTALL_PREFIX}")
SET(PLUGINDIR "${CMAKE_INSTALL_PREFIX}/lib/plugin")

INCLUDE(${CMAKE_SOURCE_DIR}/cmake/SearchLibrary.cmake)

IF(WITH_EXTERNAL_ZLIB)
  FIND_PACKAGE(ZLIB QUIET)
  IF(${ZLIB_FOUND})
    SET(LIBZ "-z")
  ENDIF()
ENDIF()


IF(UNIX)
  SEARCH_LIBRARY(LIBNSL inet_ntoa "nsl_r;nsl")
  SEARCH_LIBRARY(LIBBIND bind "bind;socket")
  SEARCH_LIBRARY(LIBSOCKET setsockopt "socket")
  SEARCH_LIBRARY(LIBDL dlopen "dl")
  SEARCH_LIBRARY(LIBM floor m)
  #  SEARCH_LIBRARY(LIBICONV iconv iconv)
  SEARCH_LIBRARY(LIBPTHREAD pthread_getspecific "pthread;pthreads")
  SET(EXTRA_LIBS "${LIBNSL}" "${LIBBIND}" "${LIBSOCKET}")
  FIND_PACKAGE(Threads)
  SET(CMAKE_REQUIRED_LIBRARIES ${CMAKE_REQUIRED_LIBRARIES} ${LIBNSL} ${LIBBIND} ${LIBICONV}
    ${LIBSOCKET} ${LIBDL} ${LIBM} ${LIBPTHREAD})
  #remove possible dups from required libraries
  LIST(LENGTH CMAKE_REQUIRED_LIBRARIES rllength)
  IF(${rllength} GREATER 0)
    LIST(REMOVE_DUPLICATES CMAKE_REQUIRED_LIBRARIES)
  ENDIF()
ENDIF()


IF(CMAKE_HAVE_PTHREAD_H)
  SET(CMAKE_REQUIRED_INCLUDES pthread.h)
ENDIF()

IF(WIN32)
  SET(HAVE_THREADS 1)
  ADD_DEFINITIONS(-DHAVE_DLOPEN)
  ADD_DEFINITIONS(-D_CRT_SECURE_NO_WARNINGS)
  IF(MSVC)
     SET(CMAKE_C_FLAGS "${CMAKE_C_FLAGS} /wd4996" )
  ENDIF()
ELSEIF()
  SET(HAVE_THREADS ${CMAKE_USE_PTHREADS})
ENDIF()

# check for various include files
INCLUDE(${CMAKE_SOURCE_DIR}/cmake/CheckIncludeFiles.cmake)
# check for various functions
INCLUDE(${CMAKE_SOURCE_DIR}/cmake/CheckFunctions.cmake)
# check for various types
INCLUDE(${CMAKE_SOURCE_DIR}/cmake/CheckTypes.cmake)

IF(WITH_SSL STREQUAL "OPENSSL")
  FIND_PACKAGE(OpenSSL)
  IF(OPENSSL_FOUND)
    ADD_DEFINITIONS(-DHAVE_OPENSSL -DHAVE_SSL)
    SET(SSL_SOURCES "${CMAKE_SOURCE_DIR}/libmariadb/secure/openssl.c")
    SET(SSL_LIBRARIES ${OPENSSL_LIBRARIES} ${OPENSSL_CRYPTO_LIBRARIES})
  ELSE()
    MESSAGE(FATAL "OpenSSL not found")
  ENDIF()
ENDIF()
IF(WITH_SSL STREQUAL "GNUTLS")
  FIND_PACKAGE(GnuTLS)
  IF(GNUTLS_FOUND)
    ADD_DEFINITIONS(-DHAVE_GNUTLS -DHAVE_SSL)
    SET(SSL_SOURCES "${CMAKE_SOURCE_DIR}/libmariadb/secure/gnutls.c")
    SET(SSL_LIBRARIES ${GNUTLS_LIBRARY})
  ELSE()
    MESSAGE(FATAL "GnuTLS not found")
  ENDIF()
ENDIF()
IF(WIN32)
  IF(WITH_SSL STREQUAL "SCHANNEL")
    MESSAGE(STATUS "SSL_TYPE ${SSL_TYPE}")
    ADD_DEFINITIONS(-DHAVE_SCHANNEL -DHAVE_SSL)
    SET(SSL_SOURCES "${CMAKE_SOURCE_DIR}/libmariadb/secure/schannel.c" "${CMAKE_SOURCE_DIR}/libmariadb/secure/ma_schannel.c")
    INCLUDE_DIRECTORIES("${CMAKE_SOURCE_DIR}/plugins/cio/")
  ENDIF()
ENDIF()

MARK_AS_ADVANCED(SSL_SOURCES)


IF(WITH_SQLITE)
  ADD_DEFINITIONS(-DHAVE_SQLITE)
ENDIF()

IF(NOT WIN32)
  INCLUDE(${CMAKE_SOURCE_DIR}/cmake/FindIconv.cmake)
ENDIF()

CONFIGURE_FILE(${CMAKE_CURRENT_SOURCE_DIR}/include/mysql_version.h.in
  ${CMAKE_CURRENT_BINARY_DIR}/include/mysql_version.h)
CONFIGURE_FILE(${CMAKE_CURRENT_SOURCE_DIR}/include/my_config.h.in
               ${CMAKE_CURRENT_BINARY_DIR}/include/my_config.h)
CONFIGURE_FILE(${CMAKE_CURRENT_SOURCE_DIR}/include/mysql_version.h.in
               ${CMAKE_CURRENT_SOURCE_DIR}/include/mysql_version.h)
CONFIGURE_FILE(${CMAKE_CURRENT_SOURCE_DIR}/include/my_config.h.in
               ${CMAKE_CURRENT_SOURCE_DIR}/include/my_config.h)

INCLUDE_DIRECTORIES(${CMAKE_CURRENT_BINARY_DIR}/include)

IF(WIN32)
  SET(SYSTEM_LIBS ws2_32 advapi32 kernel32)
ELSE()
  SET(SYSTEM_LIBS ${LIBPTHREAD} ${LIBDL} ${LIBM})
  IF(ICONV_EXTERNAL)
    SET(SYSTEM_LIBS ${SYSTEM_LIBS} ${ICONV_LIBRARIES})
  ENDIF()
ENDIF()
IF(WITH_SSL)
  SET(SYSTEM_LIBS ${SYSTEM_LIBS} ${SSL_LIBRARIES})
ENDIF()

ADD_SUBDIRECTORY(include)
ADD_SUBDIRECTORY(libmariadb)
ADD_SUBDIRECTORY(plugins)
IF(NOT WIN32)
  ADD_SUBDIRECTORY(mariadb_config)
ENDIF()

IF(IS_DIRECTORY ${CMAKE_CURRENT_SOURCE_DIR}/unittest)
  ADD_SUBDIRECTORY(unittest/mytap)
  ADD_SUBDIRECTORY(unittest/libmariadb)
ENDIF()

IF(CLIENT_DOCS)
  INSTALL(DIRECTORY ${CLIENT_DOCS}
          DESTINATION ${DOCS_INSTALL_DIR_${INSTALL_LAYOUT}})
ENDIF()

IF(MSVC)
 SET(CMAKE_INSTALL_PREFIX "")
ENDIF()

IF(WIN32 AND CMAKE_BUILD_TYPE STREQUAL "RelWithDebInfo")
  ADD_SUBDIRECTORY(win/packaging)
ENDIF()

SET(CPACK_PACKAGE_VENDOR "MariaDB Corporation Ab")
SET(CPACK_PACKAGE_DESCRIPTION "MariaDB Connector/C. A library for connecting to MariaDB and MySQL servers")
SET(CPACK_PACKAGE_NAME "mariadb_connector_c")
STRING(TOLOWER ${CMAKE_SYSTEM_NAME} system_name)
SET(CPACK_PACKAGE_FILE_NAME "mariadb-connector-c-${CPACK_PACKAGE_VERSION}-${system_name}-${CMAKE_SYSTEM_PROCESSOR}")
SET(CPACK_RESOURCE_FILE_LICENSE "${CMAKE_CURRENT_SOURCE_DIR}/COPYING.LIB")
SET(CPACK_PACKAGE_DESCRIPTION_FILE "${CMAKE_CURRENT_SOURCE_DIR}/README")
INCLUDE(cmake/ConnectorName.cmake)
SET(CPACK_SOURCE_PACKAGE_FILE_NAME "mariadb-connector-c-${CPACK_PACKAGE_VERSION}-src")

SET(CPACK_SOURCE_IGNORE_FILES
\\\\.git/
\\\\.gitignore
CMakeCache\\\\.txt
cmake_dist\\\\.cmake
CPackConfig\\\\.cmake
mariadb_config/mariadb_config\\\\.c$
\\\\.build/
html/
unittest
/cmake_install.cmake
/CTestTestfile.cmake
/CPackSourceConfig.cmake
/CMakeFiles/
/version_resources/
/_CPack_Packages/
\\\\.gz$
\\\\.zip$
mariadb_config/mariadb_config
/CMakeFiles/
/version_resources/
/_CPack_Packages/
Makefile$
include/my_config\\\\.h$
)

IF(WIN32)
  SET(CPACK_GENERATOR "ZIP")
  SET(CPACK_SOURCE_GENERATOR "ZIP")
ELSE()
  SET(CPACK_GENERATOR "TGZ")
  SET(CPACK_SOURCE_GENERATOR "TGZ")
ENDIF()
INCLUDE(CPack)

MESSAGE(STATUS "MariaDB Connector/c configuration:")
MESSAGE(STATUS "CPack generation: ${CPACK_GENERATOR}")
IF(CLIENT_DOCS)
  MESSAGE(STATUS "Documentation included from ${CLIENT_DOCS}")
ENDIF()
MESSAGE(STATUS "SSL support: ${WITH_SSL} Libs: ${SSL_LIBRARIES}")
MESSAGE(STATUS "Experimental Sqlite support: ${WITH_SQLITE}")
IF(WITH_EXTERNAL_ZLIB)
  MESSAGE(STATUS "Zlib support: ${WITH_EXTERNAL_ZLIB}")
ELSE()
  MESSAGE(STATUS "Zlib support: yes (using bundled zlib)")
ENDIF()
MESSAGE(STATUS "Installation layout: ${INSTALL_LAYOUT}")
MESSAGE(STATUS "Include files will be installed in ${PREFIX_INSTALL_DIR}/${INCLUDE_INSTALL_DIR}/${SUFFIX_INSTALL_DIR}")
MESSAGE(STATUS "Libraries will be installed in ${PREFIX_INSTALL_DIR}/${LIB_INSTALL_DIR}/${SUFFIX_INSTALL_DIR}")
MESSAGE(STATUS "Binaries will be installed in ${PREFIX_INSTALL_DIR}/${BIN_INSTALL_DIR}")

MESSAGE(STATUS "Required: ${CMAKE_REQUIRED_LIBRARIES}")<|MERGE_RESOLUTION|>--- conflicted
+++ resolved
@@ -92,13 +92,6 @@
   SET(MYSQL_UNIX_ADDR "/tmp/mysql.sock")
 ENDIF()
 
-<<<<<<< HEAD
-=======
-IF(WITH_REMOTEIO)
-  ADD_DEFINITIONS(-DHAVE_REMOTEIO)
-ENDIF()
-
->>>>>>> 9d12de08
 INCLUDE("${CMAKE_SOURCE_DIR}/cmake/install.cmake")
 
 # todo: we don't character sets in share - all is compiled in
