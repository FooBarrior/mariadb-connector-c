/*
Copyright (c) 2009, 2010, Oracle and/or its affiliates. All rights reserved.

The MySQL Connector/C is licensed under the terms of the GPLv2
<http://www.gnu.org/licenses/old-licenses/gpl-2.0.html>, like most
MySQL Connectors. There are special exceptions to the terms and
conditions of the GPLv2 as it is applied to this software, see the
FLOSS License Exception
<http://www.mysql.com/about/legal/licensing/foss-exception.html>.

This program is free software; you can redistribute it and/or modify
it under the terms of the GNU General Public License as published
by the Free Software Foundation; version 2 of the License.

This program is distributed in the hope that it will be useful, but
WITHOUT ANY WARRANTY; without even the implied warranty of MERCHANTABILITY
or FITNESS FOR A PARTICULAR PURPOSE. See the GNU General Public License
for more details.

You should have received a copy of the GNU General Public License along
with this program; if not, write to the Free Software Foundation, Inc.,
51 Franklin St, Fifth Floor, Boston, MA 02110-1301  USA
*/

#include "my_test.h"

/*
 test gbk charset escaping

 The important part is that 0x27 (') is the second-byte in a invalid
 two-byte GBK character here. But 0xbf5c is a valid GBK character, so
 it needs to be escaped as 0x5cbf27

*/
#define TEST_BUG8378_IN  "\xef\xbb\xbf\x27\xbf\x10"
#define TEST_BUG8378_OUT "\xef\xbb\x5c\xbf\x5c\x27\x5c\xbf\x10"

/* set connection options */
struct my_option_st opt_bug8378[] = {
  {MYSQL_SET_CHARSET_NAME, (char *) "gbk"},
  {0, NULL}
};

int bug_8378(MYSQL *mysql) {
  int rc, len;
  char out[9], buf[256];
  MYSQL_RES *res;
  MYSQL_ROW row;

  len= mysql_real_escape_string(mysql, out, TEST_BUG8378_IN, 4);
  FAIL_IF(memcmp(out, TEST_BUG8378_OUT, len), "wrong result");

  sprintf(buf, "SELECT '%s' FROM DUAL", TEST_BUG8378_OUT);
 
  rc= mysql_query(mysql, buf);
  check_mysql_rc(rc, mysql);

  if ((res= mysql_store_result(mysql))) {
    row= mysql_fetch_row(res);
    if (memcmp(row[0], TEST_BUG8378_IN, 4)) {
      mysql_free_result(res);
      return FAIL;
    }
    mysql_free_result(res);
  } else
    return FAIL;

  return OK;
}

int test_client_character_set(MYSQL *mysql)
{
  MY_CHARSET_INFO cs;
  char *csname= (char*) "latin2";
  char *csdefault= (char*)mysql_character_set_name(mysql);


  FAIL_IF(mysql_set_character_set(mysql, csname), mysql_error(mysql));

  mysql_get_character_set_info(mysql, &cs);

  FAIL_IF(strcmp(cs.csname, "latin2") || strcmp(cs.name, "latin2_general_ci"),
          "Character set != latin2");
  FAIL_IF(mysql_set_character_set(mysql, csdefault), mysql_error(mysql));

  return OK;
}

/*
 * Regression test for bug #10214
 *
 * Test escaping with NO_BACKSLASH_ESCAPES
 *
 */
int bug_10214(MYSQL *mysql)
{
  int   len, rc;
  char  out[8];

  /* reset sql_mode */
  rc= mysql_query(mysql, "SET sql_mode=''");
  check_mysql_rc(rc, mysql);

  len= mysql_real_escape_string(mysql, out, "a'b\\c", 5);
  FAIL_IF(memcmp(out, "a\\'b\\\\c", len), "wrong result");

  rc= mysql_query(mysql, "set sql_mode='NO_BACKSLASH_ESCAPES'");
  check_mysql_rc(rc, mysql);
  FAIL_IF(!(mysql->server_status & SERVER_STATUS_NO_BACKSLASH_ESCAPES), 
          "wrong server status: NO_BACKSLASH_ESCAPES not set");

  len= mysql_real_escape_string(mysql, out, "a'b\\c", 5);
  FAIL_IF(memcmp(out, "a''b\\c", len), "wrong result");

  return OK;
}

/*
 *  simple escaping of special chars
 */
int test_escaping(MYSQL *mysql)
{
  int i= 0, rc, len;
  char out[20];
  const char *escape_chars[] = {"'", "\x0", "\n", "\r", "\\", "\0", NULL};

  /* reset sql_mode, mysql_change_user call doesn't reset it */
  rc= mysql_query(mysql, "SET sql_mode=''");
  check_mysql_rc(rc, mysql);

  while (escape_chars[i]) {
    len= mysql_real_escape_string(mysql, out, escape_chars[i], 1);
    FAIL_IF(len < 2, "Len < 2");
    i++;
  }

  return OK;
}

/*
 * server doesn't reset sql_mode after COM_CHANGE_USER
 */
int bug_41785(MYSQL *mysql)
{
  char out[10];
  int rc, len;

  len= mysql_real_escape_string(mysql, out, "\\", 1);
  FAIL_IF(len != 2, "len != 2");

  rc= mysql_query(mysql, "SET SQL_MODE=NO_BACKSLASH_ESCAPES");
  check_mysql_rc(rc, mysql);
  rc= mysql_query(mysql, "SET sql_mode=''");
  check_mysql_rc(rc, mysql);

  mysql_change_user(mysql, "root", "", "test");

  len= mysql_real_escape_string(mysql, out, "\\", 1);
  FAIL_IF(len != 2, "len != 2");

  return OK;
}

static int test_conversion(MYSQL *mysql)
{
  MYSQL_STMT *stmt;
  const char *stmt_text;
  int rc;
  MYSQL_BIND my_bind[1];
  uchar buff[4];
  ulong length;

  stmt_text= "DROP TABLE IF EXISTS t1";
  rc= mysql_real_query(mysql, SL(stmt_text));
  check_mysql_rc(rc, mysql);
  stmt_text= "CREATE TABLE t1 (a TEXT) DEFAULT CHARSET latin1";
  rc= mysql_real_query(mysql, SL(stmt_text));
  check_mysql_rc(rc, mysql);
  stmt_text= "SET character_set_connection=utf8, character_set_client=utf8, "
             " character_set_results=latin1";
  rc= mysql_real_query(mysql, SL(stmt_text));
  check_mysql_rc(rc, mysql);

  stmt= mysql_stmt_init(mysql);
  FAIL_IF(!stmt, mysql_error(mysql));
  stmt_text= "INSERT INTO t1 (a) VALUES (?)";
  rc= mysql_stmt_prepare(stmt, SL(stmt_text));
  check_stmt_rc(rc, stmt);

  memset(my_bind, '\0', sizeof(my_bind));
  my_bind[0].buffer= (char*) buff;
  my_bind[0].length= &length;
  my_bind[0].buffer_type= MYSQL_TYPE_STRING;

  mysql_stmt_bind_param(stmt, my_bind);

  buff[0]= (uchar) 0xC3;
  buff[1]= (uchar) 0xA0;
  length= 2;

  rc= mysql_stmt_execute(stmt);
  check_stmt_rc(rc, stmt);

  stmt_text= "SELECT a FROM t1";
  rc= mysql_stmt_prepare(stmt, SL(stmt_text));
  check_stmt_rc(rc, stmt);
  rc= mysql_stmt_execute(stmt);
  check_stmt_rc(rc, stmt);

  my_bind[0].buffer_length= sizeof(buff);
  mysql_stmt_bind_result(stmt, my_bind);

  rc= mysql_stmt_fetch(stmt);
  check_stmt_rc(rc, stmt);
  FAIL_UNLESS(length == 1, "length != 1");
  FAIL_UNLESS(buff[0] == 0xE0, "buff[0] != 0xE0");
  rc= mysql_stmt_fetch(stmt);
  FAIL_UNLESS(rc == MYSQL_NO_DATA, "rc != MYSQL_NO_DATA");

  mysql_stmt_close(stmt);
  stmt_text= "DROP TABLE t1";
  rc= mysql_real_query(mysql, SL(stmt_text));
  check_mysql_rc(rc, mysql);
  stmt_text= "SET NAMES DEFAULT";
  rc= mysql_real_query(mysql, SL(stmt_text));
  check_mysql_rc(rc, mysql);

  return OK;
}

static int test_bug27876(MYSQL *mysql)
{
  int rc;
  MYSQL_RES *result;

  uchar utf8_func[] =
  {
    0xd1, 0x84, 0xd1, 0x83, 0xd0, 0xbd, 0xd0, 0xba,
    0xd1, 0x86, 0xd0, 0xb8, 0xd0, 0xb9, 0xd0, 0xba,
    0xd0, 0xb0,
    0x00
  };

  uchar utf8_param[] =
  {
    0xd0, 0xbf, 0xd0, 0xb0, 0xd1, 0x80, 0xd0, 0xb0,
    0xd0, 0xbc, 0xd0, 0xb5, 0xd1, 0x82, 0xd1, 0x8a,
    0xd1, 0x80, 0x5f, 0xd0, 0xb2, 0xd0, 0xb5, 0xd1,
    0x80, 0xd1, 0x81, 0xd0, 0xb8, 0xd1, 0x8f,
    0x00
  };

  char query[500];

  rc= mysql_query(mysql, "set names utf8");
  check_mysql_rc(rc, mysql);

  rc= mysql_query(mysql, "select version()");
  check_mysql_rc(rc, mysql);
  result= mysql_store_result(mysql);
  FAIL_IF(!result, "Invalid result set");
  mysql_free_result(result);

  sprintf(query, "DROP FUNCTION IF EXISTS %s", (char*) utf8_func);
  rc= mysql_query(mysql, query);
  check_mysql_rc(rc, mysql);

  sprintf(query,
          "CREATE FUNCTION %s( %s VARCHAR(25))"
          " RETURNS VARCHAR(25) DETERMINISTIC RETURN %s",
          (char*) utf8_func, (char*) utf8_param, (char*) utf8_param);
  rc= mysql_query(mysql, query);
  check_mysql_rc(rc, mysql);
  sprintf(query, "SELECT %s(VERSION())", (char*) utf8_func);
  rc= mysql_query(mysql, query);
  check_mysql_rc(rc, mysql);
  result= mysql_store_result(mysql);
  FAIL_IF(!result, "Invalid result set");
  mysql_free_result(result);

  sprintf(query, "DROP FUNCTION %s", (char*) utf8_func);
  rc= mysql_query(mysql, query);
  check_mysql_rc(rc, mysql);

  rc= mysql_query(mysql, "set names default");
  check_mysql_rc(rc, mysql);
  return OK;
}

static int test_ps_i18n(MYSQL *mysql)
{
  MYSQL_STMT *stmt;
  int rc;
  const char *stmt_text;
  MYSQL_BIND bind_array[2];

  /* Represented as numbers to keep UTF8 tools from clobbering them. */
  const char *koi8= "\xee\xd5\x2c\x20\xda\xc1\x20\xd2\xd9\xc2\xc1\xcc\xcb\xd5";
  const char *cp1251= "\xcd\xf3\x2c\x20\xe7\xe0\x20\xf0\xfb\xe1\xe0\xeb\xea\xf3";
  char buf1[16], buf2[16];
  ulong buf1_len, buf2_len;

  stmt_text= "DROP TABLE IF EXISTS t1";
  rc= mysql_real_query(mysql, SL(stmt_text));
  check_mysql_rc(rc, mysql);

  /*
    Create table with binary columns, set session character set to cp1251,
    client character set to koi8, and make sure that there is conversion
    on insert and no conversion on select
  */

  stmt_text= "CREATE TABLE t1 (c1 VARBINARY(255), c2 VARBINARY(255))";
  rc= mysql_real_query(mysql, SL(stmt_text));
  check_mysql_rc(rc, mysql);

  stmt_text= "SET CHARACTER_SET_CLIENT=koi8r, "
                 "CHARACTER_SET_CONNECTION=cp1251, "
                 "CHARACTER_SET_RESULTS=koi8r";

  rc= mysql_real_query(mysql, SL(stmt_text));
  check_mysql_rc(rc, mysql);

  memset(bind_array, '\0', sizeof(bind_array));
  bind_array[0].buffer_type= MYSQL_TYPE_STRING;
  bind_array[0].buffer= (void *) koi8;
  bind_array[0].buffer_length= (unsigned long)strlen(koi8);

  bind_array[1].buffer_type= MYSQL_TYPE_STRING;
  bind_array[1].buffer= (void *) koi8;
  bind_array[1].buffer_length= (unsigned long)strlen(koi8);

  stmt= mysql_stmt_init(mysql);
  check_stmt_rc(rc, stmt);

  stmt_text= "INSERT INTO t1 (c1, c2) VALUES (?, ?)";

  rc= mysql_stmt_prepare(stmt, SL(stmt_text));
  check_stmt_rc(rc, stmt);
  mysql_stmt_bind_param(stmt, bind_array);
  check_stmt_rc(rc, stmt);

//  mysql_stmt_send_long_data(stmt, 0, koi8, strlen(koi8));

  rc= mysql_stmt_execute(stmt);
  check_stmt_rc(rc, stmt);
  stmt_text= "SELECT c1, c2 FROM t1";

  /* c1 and c2 are binary so no conversion will be done on select */
  rc= mysql_stmt_prepare(stmt, SL(stmt_text));
  check_stmt_rc(rc, stmt);
  rc= mysql_stmt_execute(stmt);
  check_stmt_rc(rc, stmt);
  bind_array[0].buffer= buf1;
  bind_array[0].buffer_length= sizeof(buf1);
  bind_array[0].length= &buf1_len;

  bind_array[1].buffer= buf2;
  bind_array[1].buffer_length= sizeof(buf2);
  bind_array[1].length= &buf2_len;

  mysql_stmt_bind_result(stmt, bind_array);

  rc= mysql_stmt_fetch(stmt);
  check_stmt_rc(rc, stmt);
  FAIL_UNLESS(buf1_len == strlen(cp1251), "buf1_len != strlen(cp1251)");
  FAIL_UNLESS(buf2_len == strlen(cp1251), "buf2_len != strlen(cp1251)");
  FAIL_UNLESS(!memcmp(buf1, cp1251, buf1_len), "buf1 != cp1251");
  FAIL_UNLESS(!memcmp(buf2, cp1251, buf1_len), "buf2 != cp1251");

  rc= mysql_stmt_fetch(stmt);
  FAIL_UNLESS(rc == MYSQL_NO_DATA, "rc != MYSQL_NO_DATA");

  stmt_text= "DROP TABLE IF EXISTS t1";
  rc= mysql_real_query(mysql, SL(stmt_text));
  check_mysql_rc(rc, mysql);

  /*
    Now create table with two cp1251 columns, set client character
    set to koi8 and supply columns of one row as string and another as
    binary data. Binary data must not be converted on insert, and both
    columns must be converted to client character set on select.
  */

  stmt_text= "CREATE TABLE t1 (c1 VARCHAR(255) CHARACTER SET cp1251, "
                              "c2 VARCHAR(255) CHARACTER SET cp1251)";

  rc= mysql_real_query(mysql, SL(stmt_text));
  check_mysql_rc(rc, mysql);

  stmt_text= "INSERT INTO t1 (c1, c2) VALUES (?, ?)";

  rc= mysql_stmt_prepare(stmt, SL(stmt_text));
  check_stmt_rc(rc, stmt);
  /* this data must be converted */
  bind_array[0].buffer_type= MYSQL_TYPE_STRING;
  bind_array[0].buffer= (void *) koi8;
  bind_array[0].buffer_length= (unsigned long)strlen(koi8);

  bind_array[1].buffer_type= MYSQL_TYPE_STRING;
  bind_array[1].buffer= (void *) koi8;
  bind_array[1].buffer_length= (unsigned long)strlen(koi8);

  mysql_stmt_bind_param(stmt, bind_array);

//  mysql_stmt_send_long_data(stmt, 0, koi8, strlen(koi8));

  rc= mysql_stmt_execute(stmt);
  check_stmt_rc(rc, stmt);
  /* this data must not be converted */
  bind_array[0].buffer_type= MYSQL_TYPE_BLOB;
  bind_array[0].buffer= (void *) cp1251;
  bind_array[0].buffer_length= (unsigned long)strlen(cp1251);

  bind_array[1].buffer_type= MYSQL_TYPE_BLOB;
  bind_array[1].buffer= (void *) cp1251;
  bind_array[1].buffer_length= (unsigned long)strlen(cp1251);

  mysql_stmt_bind_param(stmt, bind_array);

//  mysql_stmt_send_long_data(stmt, 0, cp1251, strlen(cp1251));

  rc= mysql_stmt_execute(stmt);
  check_stmt_rc(rc, stmt);
  /* Fetch data and verify that rows are in koi8 */

  stmt_text= "SELECT c1, c2 FROM t1";

  /* c1 and c2 are binary so no conversion will be done on select */
  rc= mysql_stmt_prepare(stmt, SL(stmt_text));
  check_stmt_rc(rc, stmt);
  rc= mysql_stmt_execute(stmt);
  check_stmt_rc(rc, stmt);
  bind_array[0].buffer= buf1;
  bind_array[0].buffer_length= sizeof(buf1);
  bind_array[0].length= &buf1_len;

  bind_array[1].buffer= buf2;
  bind_array[1].buffer_length= sizeof(buf2);
  bind_array[1].length= &buf2_len;

  mysql_stmt_bind_result(stmt, bind_array);

  while ((rc= mysql_stmt_fetch(stmt)) == 0)
  {
    FAIL_UNLESS(buf1_len == strlen(koi8), "buf1_len != strlen(koi8)");
    FAIL_UNLESS(buf2_len == strlen(koi8), "buf2_len != strlen(koi8)");
    FAIL_UNLESS(!memcmp(buf1, koi8, buf1_len), "buf1 != koi8");
    FAIL_UNLESS(!memcmp(buf2, koi8, buf1_len), "buf2 != koi8");
  }
  FAIL_UNLESS(rc == MYSQL_NO_DATA, "rc != MYSQL_NO_DATA");
  mysql_stmt_close(stmt);

  stmt_text= "DROP TABLE t1";
  rc= mysql_real_query(mysql, SL(stmt_text));
  check_mysql_rc(rc, mysql);
  stmt_text= "SET NAMES DEFAULT";
  rc= mysql_real_query(mysql, SL(stmt_text));
  check_mysql_rc(rc, mysql);
  return OK;
}

/*
  Bug#30472: libmysql doesn't reset charset, insert_id after succ.
  mysql_change_user() call row insertions.
*/

static int bug30472_retrieve_charset_info(MYSQL *con,
                                           char *character_set_name,
                                           char *character_set_client,
                                           char *character_set_results,
                                           char *collation_connection)
{
  MYSQL_RES *rs;
  MYSQL_ROW row;
  int       rc;

  /* Get the cached client character set name. */

  strcpy(character_set_name, mysql_character_set_name(con));

  /* Retrieve server character set information. */

  rc= mysql_query(con, "SHOW VARIABLES LIKE 'character_set_client'");
  check_mysql_rc(rc, con);

  rs= mysql_store_result(con);
  FAIL_IF(!rs, "Invalid result set");
  row= mysql_fetch_row(rs);
  FAIL_IF(!row, "Couldn't fetch row");
  strcpy(character_set_client, row[1]);
  mysql_free_result(rs);

  rc= mysql_query(con, "SHOW VARIABLES LIKE 'character_set_results'");
  check_mysql_rc(rc, con);
  rs= mysql_store_result(con);
  FAIL_IF(!rs, "Invalid result set");
  row= mysql_fetch_row(rs);
  FAIL_IF(!row, "Couldn't fetch row");
  strcpy(character_set_results, row[1]);
  mysql_free_result(rs);

  rc= mysql_query(con, "SHOW VARIABLES LIKE 'collation_connection'");
  check_mysql_rc(rc, con);
  rs= mysql_store_result(con);
  FAIL_IF(!rs, "Invalid result set");
  row= mysql_fetch_row(rs);
  FAIL_IF(!row, "Couldn't fetch row");
  strcpy(collation_connection, row[1]);
  mysql_free_result(rs);
  return OK;
}

#define MY_CS_NAME_SIZE 32

static int test_bug30472(MYSQL *mysql)
{
  int   rc;

  char character_set_name_1[MY_CS_NAME_SIZE];
  char character_set_client_1[MY_CS_NAME_SIZE];
  char character_set_results_1[MY_CS_NAME_SIZE];
  char collation_connnection_1[MY_CS_NAME_SIZE];

  char character_set_name_2[MY_CS_NAME_SIZE];
  char character_set_client_2[MY_CS_NAME_SIZE];
  char character_set_results_2[MY_CS_NAME_SIZE];
  char collation_connnection_2[MY_CS_NAME_SIZE];

  char character_set_name_3[MY_CS_NAME_SIZE];
  char character_set_client_3[MY_CS_NAME_SIZE];
  char character_set_results_3[MY_CS_NAME_SIZE];
  char collation_connnection_3[MY_CS_NAME_SIZE];

  char character_set_name_4[MY_CS_NAME_SIZE];
  char character_set_client_4[MY_CS_NAME_SIZE];
  char character_set_results_4[MY_CS_NAME_SIZE];
  char collation_connnection_4[MY_CS_NAME_SIZE];

  SKIP_MAXSCALE;

  if (mysql_get_server_version(mysql) < 50100 || !is_mariadb) 
  {
    diag("Test requires MySQL Server version 5.1 or above");
    return SKIP;
  }
  /* Retrieve character set information. */

  mysql_set_character_set(mysql, "latin1");
  bug30472_retrieve_charset_info(mysql,
                                 character_set_name_1,
                                 character_set_client_1,
                                 character_set_results_1,
                                 collation_connnection_1);

  /* Switch client character set. */

  FAIL_IF(mysql_set_character_set(mysql, "ascii"),
          "Setting cs to ascii failed");

  /* Retrieve character set information. */

  bug30472_retrieve_charset_info(mysql,
                                 character_set_name_2,
                                 character_set_client_2,
                                 character_set_results_2,
                                 collation_connnection_2);

  /*
    Check that
      1) character set has been switched and
      2) new character set is different from the original one.
  */

<<<<<<< HEAD
  FAIL_UNLESS(strcmp(character_set_name_2, "ascii") == 0, "cs_name != ascii");
  FAIL_UNLESS(strcmp(character_set_client_2, "ascii") == 0, "cs_client != ascii");
  FAIL_UNLESS(strcmp(character_set_results_2, "ascii") == 0, "cs_result != ascii");
  FAIL_UNLESS(strcmp(collation_connnection_2, "ascii_general_ci") == 0,
              "collation != ascii_general_ci");
=======
  FAIL_UNLESS(strncmp(character_set_name_2, "utf8", 4) == 0, "cs_name != utf8");
  FAIL_UNLESS(strncmp(character_set_client_2, "utf8", 4) == 0, "cs_client != utf8");
  FAIL_UNLESS(strncmp(character_set_results_2, "utf8", 4) == 0, "cs_result != ut8");
  if (mariadb_connection(mysql) && mysql_get_server_version(mysql) < 100600) {
    FAIL_UNLESS(strcmp(collation_connnection_2, "utf8_general_ci") == 0, "collation != utf8_general_ci");
  } else {
    FAIL_UNLESS(strcmp(collation_connnection_2, "utf8mb3_general_ci") == 0, "collation != utf8_general_ci");
  }
>>>>>>> 367c53a2

  diag("%s %s", character_set_name_1, character_set_name_2);
  FAIL_UNLESS(strcmp(character_set_name_1, character_set_name_2) != 0, "cs_name1 = cs_name2");
  FAIL_UNLESS(strcmp(character_set_client_1, character_set_client_2) != 0, "cs_client1 = cs_client2");
  FAIL_UNLESS(strcmp(character_set_results_1, character_set_results_2) != 0, "cs_result1 = cs_result2");
  FAIL_UNLESS(strcmp(collation_connnection_1, collation_connnection_2) != 0, "collation1 = collation2");

  /* Call mysql_change_user() with the same username, password, database. */

  rc= mysql_change_user(mysql, username, password, (schema) ? schema : "test");
  mysql_set_character_set(mysql, "latin1");
  check_mysql_rc(rc, mysql);

  /* Retrieve character set information. */

  bug30472_retrieve_charset_info(mysql,
                                 character_set_name_3,
                                 character_set_client_3,
                                 character_set_results_3,
                                 collation_connnection_3);

  /* Check that character set information has been reset. */

  FAIL_UNLESS(strcmp(character_set_name_1, character_set_name_3) == 0, "cs_name1 != cs_name3");
  FAIL_UNLESS(strcmp(character_set_client_1, character_set_client_3) == 0, "cs_client1 != cs_client3");
  FAIL_UNLESS(strcmp(character_set_results_1, character_set_results_3) == 0, "cs_result1 != cs_result3");
  FAIL_UNLESS(strcmp(collation_connnection_1, collation_connnection_3) == 0, "collation1 != collation3");

  /* Change connection-default character set in the client. */

  mysql_options(mysql, MYSQL_SET_CHARSET_NAME, "latin2");

  /*
    Call mysql_change_user() in order to check that new connection will
    have UTF8 character set on the client and on the server.
  */

  rc= mysql_change_user(mysql, username, password, (schema) ? schema : "test");
  check_mysql_rc(rc, mysql);

  /* Retrieve character set information. */

  bug30472_retrieve_charset_info(mysql,
                                 character_set_name_4,
                                 character_set_client_4,
                                 character_set_results_4,
                                 collation_connnection_4);

  /* Check that we have UTF8 on the server and on the client. */
<<<<<<< HEAD

  FAIL_UNLESS(strcmp(character_set_name_4, "latin2") == 0, "cs_name != latin2");
  FAIL_UNLESS(strcmp(character_set_client_4, "latin2") == 0, "cs_client != latin2");
  FAIL_UNLESS(strcmp(character_set_results_4, "latin2") == 0, "cs_result != latin2");
  FAIL_UNLESS(strcmp(collation_connnection_4, "latin2_general_ci") == 0,
              "collation_connection != latin2_general_ci");
=======
  FAIL_UNLESS(strcmp(character_set_name_4, "utf8") == 0, "cs_name != utf8");
  if (mariadb_connection(mysql) && mysql_get_server_version(mysql) < 100600) {
    FAIL_UNLESS(strcmp(character_set_client_4, "utf8") == 0, "cs_client != utf8");
    FAIL_UNLESS(strcmp(character_set_results_4, "utf8") == 0, "cs_result != utf8");
    FAIL_UNLESS(strcmp(collation_connnection_4, "utf8_general_ci") == 0, "collation_connection != utf8_general_ci");
  } else {
    FAIL_UNLESS(strcmp(character_set_client_4, "utf8mb3") == 0, "cs_client != utf8");
    FAIL_UNLESS(strcmp(character_set_results_4, "utf8mb3") == 0, "cs_result != utf8");
    FAIL_UNLESS(strcmp(collation_connnection_4, "utf8mb3_general_ci") == 0, "collation_connection != utf8_general_ci");
  }
>>>>>>> 367c53a2

  /* That's it. Cleanup. */

  return OK;
}

static int test_bug_54100(MYSQL *mysql)
{
  MYSQL_RES *result;
  MYSQL_ROW row;
  int rc;

  rc= mysql_query(mysql, "SHOW CHARACTER SET");
  check_mysql_rc(rc, mysql);
  
  result= mysql_store_result(mysql);

  while ((row= mysql_fetch_row(result)))
  {
    /* ignore ucs2 */
    if (strcmp(row[0], "ucs2")
        && strcmp(row[0], "utf16le")
        && (strcmp(row[0], "utf8mb4") && mariadb_connection(mysql) && mysql_get_server_version(mysql) < 100600)
        && (strcmp(row[0], "utf8") && mariadb_connection(mysql) && mysql_get_server_version(mysql) >= 100600)
        && strcmp(row[0], "utf16")
        && strcmp(row[0], "utf32")) {
      rc= mysql_set_character_set(mysql, row[0]);
      check_mysql_rc(rc, mysql);
    }
  }
  mysql_free_result(result);

  return OK;
}


/* We need this internal function for the test */

static int test_utf16_utf32_noboms(MYSQL *mysql __attribute__((unused)))
{
#ifndef HAVE_ICONV
  diag("MariaDB Connector/C was built without iconv support");
  return SKIP;
#else
  const char *csname[]= {"utf16", "utf16le", "utf32", "utf8"};
  MARIADB_CHARSET_INFO  *csinfo[sizeof(csname)/sizeof(char*)];

  const int     UTF8= sizeof(csname)/sizeof(char*) - 1;

  unsigned char in_string[][8]= {"\xd8\x02\xdc\x60\0",      /* utf16(be) */
                                 "\x02\xd8\x60\xdc\0",      /* utf16le   */
                                 "\x00\x01\x08\x60\0\0\0",  /* utf32(be) */
                                 "\xF0\x90\xA1\xA0" };      /* utf8      */
  size_t       in_oct_len[]= {6, 6, 8, 5};

  char   buffer[8], as_hex[16];
  int    i, error;
  size_t rc, in_len, out_len;

  for (i= 0; i < (int)(sizeof(csname)/sizeof(char*)); ++i)
  {
    csinfo[i]= mariadb_get_charset_by_name(csname[i]);

    if (csinfo[i] == NULL)
    {
      diag("Could not get cs info for %s", csname[i]);
      return FAIL;
    }
  }

  for (i= 0; i < UTF8; ++i)
  {
    in_len=  in_oct_len[i];
    out_len= sizeof(buffer);

    diag("Converting %s->%s", csname[i], csname[UTF8]);
    rc= mariadb_convert_string((char *)in_string[i], &in_len, csinfo[i], buffer, &out_len, csinfo[UTF8], &error);

    FAIL_IF(rc == (size_t)-1, "Conversion failed");
    FAIL_IF(rc != in_oct_len[UTF8], "Incorrect number of written bytes");

    if (memcmp(buffer, in_string[UTF8], rc) != 0)
    {
      mysql_hex_string(as_hex, buffer, (unsigned long)rc);
      diag("Converted string(%s) does not match the expected one", as_hex);
      return FAIL;
    }

    in_len=  in_oct_len[UTF8];
    out_len= sizeof(buffer);

    diag("Converting %s->%s", csname[UTF8], csname[i]);
    rc= mariadb_convert_string((char *)in_string[UTF8], &in_len, csinfo[UTF8], buffer, &out_len, csinfo[i], &error);

    FAIL_IF(rc == (size_t)-1, "Conversion failed");
    diag("rc=%lu oct_len: %lu", (unsigned long)rc, (unsigned long)in_oct_len[i]);
    FAIL_IF(rc != in_oct_len[i], "Incorrect number of written bytes");

    if (memcmp(buffer, in_string[i], rc) != 0)
    {
      mysql_hex_string(as_hex, buffer, (unsigned long)rc);
      diag("Converted string(%s) does not match the expected one", as_hex);
      return FAIL;
    }
  }

  return OK;
#endif
}

static int charset_auto(MYSQL *my __attribute__((unused)))
{
  const char *csname1, *csname2;
  const char *osname;
  MYSQL *mysql= mysql_init(NULL);
  int rc;

  osname= madb_get_os_character_set();

  mysql_options(mysql, MYSQL_SET_CHARSET_NAME, "auto");

  FAIL_IF(!my_test_connect(mysql, hostname, username,
                             password, schema, port, socketname, 0), 
         mysql_error(mysql));

  csname1= mysql_character_set_name(mysql);
  diag("Character set: %s os charset: %s", csname1, osname);

  FAIL_IF(!strcasecmp(osname,"utf8") ? strncmp(osname, csname1, 4) :
                                       strcmp(osname, csname1),
          "character set is not os character set");
  if (strcmp(osname, "utf8"))
  {
    rc= mysql_set_character_set(mysql, "utf8");
    check_mysql_rc(rc, mysql);

    csname2= mysql_character_set_name(mysql);
    diag("Character set: %s", csname2);
    FAIL_IF(!strcmp(csname2, csname1), "Wrong charset: expected utf8");

    rc= mysql_set_character_set(mysql, "auto");
    check_mysql_rc(rc, mysql);

    csname2= mysql_character_set_name(mysql);
    diag("Character set: %s", csname2);
    FAIL_IF(strcmp(csname2, osname), "Wrong charset: expected os charset");
  }
  mysql_close(mysql);
  return OK;
}

/* check if all server character sets are supported */
static int test_conc223(MYSQL *mysql)
{
  SKIP_MYSQL(mysql);
  int rc;
  MYSQL_RES *res;
  MYSQL_ROW row;
  int found= 0;

  rc= mysql_query(mysql, "SELECT ID, CHARACTER_SET_NAME, COLLATION_NAME FROM INFORMATION_SCHEMA.COLLATIONS");
  check_mysql_rc(rc, mysql);

  res= mysql_store_result(mysql);
  while ((row = mysql_fetch_row(res)))
  {
    int id= atoi(row[0]);
    if (!mariadb_get_charset_by_nr(id))
    {
      diag("%04d %s %s", id, row[1], row[2]);
      found++;
    }
  }
  mysql_free_result(res);
  if (found)
  {
    diag("%d character sets/collations not found", found);
    return FAIL;
  }
  return OK;
}

struct my_tests_st my_tests[] = {
  {"test_conc223", test_conc223, TEST_CONNECTION_DEFAULT, 0,  NULL, NULL},
  {"charset_auto", charset_auto, TEST_CONNECTION_DEFAULT, 0,  NULL, NULL},
  {"bug_8378: mysql_real_escape with gbk", bug_8378, TEST_CONNECTION_NEW, 0,  opt_bug8378,  NULL},
  {"test_client_character_set", test_client_character_set, TEST_CONNECTION_DEFAULT, 0,  NULL,  NULL},
  {"bug_10214: mysql_real_escape with NO_BACKSLASH_ESCAPES", bug_10214, TEST_CONNECTION_DEFAULT, 0,  NULL, NULL},
  {"test_escaping", test_escaping, TEST_CONNECTION_DEFAULT, 0,  NULL, NULL}, 
  {"test_conversion", test_conversion, TEST_CONNECTION_DEFAULT, 0,  NULL, NULL},
  {"bug_41785", bug_41785, TEST_CONNECTION_DEFAULT, 0,  NULL, "not fixed yet"},
  {"test_bug27876", test_bug27876, TEST_CONNECTION_DEFAULT, 0,  NULL, NULL},
  {"test_bug30472", test_bug30472, TEST_CONNECTION_NEW, 0,  NULL, NULL},
  {"test_ps_i18n", test_ps_i18n, TEST_CONNECTION_DEFAULT, 0,  NULL, NULL},
  {"test_bug_54100", test_bug_54100, TEST_CONNECTION_NEW, 0, NULL, NULL}, 
  {"test_utf16_utf32_noboms", test_utf16_utf32_noboms, TEST_CONNECTION_DEFAULT, 0,  NULL, NULL},
  {NULL, NULL, 0, 0, NULL, 0}
};


int main(int argc, char **argv)
{
  if (argc > 1)
   get_options(argc, argv);

  get_envvars();

  run_tests(my_tests);

  return(exit_status());
}<|MERGE_RESOLUTION|>--- conflicted
+++ resolved
@@ -572,22 +572,11 @@
       2) new character set is different from the original one.
   */
 
-<<<<<<< HEAD
   FAIL_UNLESS(strcmp(character_set_name_2, "ascii") == 0, "cs_name != ascii");
   FAIL_UNLESS(strcmp(character_set_client_2, "ascii") == 0, "cs_client != ascii");
   FAIL_UNLESS(strcmp(character_set_results_2, "ascii") == 0, "cs_result != ascii");
   FAIL_UNLESS(strcmp(collation_connnection_2, "ascii_general_ci") == 0,
               "collation != ascii_general_ci");
-=======
-  FAIL_UNLESS(strncmp(character_set_name_2, "utf8", 4) == 0, "cs_name != utf8");
-  FAIL_UNLESS(strncmp(character_set_client_2, "utf8", 4) == 0, "cs_client != utf8");
-  FAIL_UNLESS(strncmp(character_set_results_2, "utf8", 4) == 0, "cs_result != ut8");
-  if (mariadb_connection(mysql) && mysql_get_server_version(mysql) < 100600) {
-    FAIL_UNLESS(strcmp(collation_connnection_2, "utf8_general_ci") == 0, "collation != utf8_general_ci");
-  } else {
-    FAIL_UNLESS(strcmp(collation_connnection_2, "utf8mb3_general_ci") == 0, "collation != utf8_general_ci");
-  }
->>>>>>> 367c53a2
 
   diag("%s %s", character_set_name_1, character_set_name_2);
   FAIL_UNLESS(strcmp(character_set_name_1, character_set_name_2) != 0, "cs_name1 = cs_name2");
@@ -637,25 +626,12 @@
                                  collation_connnection_4);
 
   /* Check that we have UTF8 on the server and on the client. */
-<<<<<<< HEAD
 
   FAIL_UNLESS(strcmp(character_set_name_4, "latin2") == 0, "cs_name != latin2");
   FAIL_UNLESS(strcmp(character_set_client_4, "latin2") == 0, "cs_client != latin2");
   FAIL_UNLESS(strcmp(character_set_results_4, "latin2") == 0, "cs_result != latin2");
   FAIL_UNLESS(strcmp(collation_connnection_4, "latin2_general_ci") == 0,
               "collation_connection != latin2_general_ci");
-=======
-  FAIL_UNLESS(strcmp(character_set_name_4, "utf8") == 0, "cs_name != utf8");
-  if (mariadb_connection(mysql) && mysql_get_server_version(mysql) < 100600) {
-    FAIL_UNLESS(strcmp(character_set_client_4, "utf8") == 0, "cs_client != utf8");
-    FAIL_UNLESS(strcmp(character_set_results_4, "utf8") == 0, "cs_result != utf8");
-    FAIL_UNLESS(strcmp(collation_connnection_4, "utf8_general_ci") == 0, "collation_connection != utf8_general_ci");
-  } else {
-    FAIL_UNLESS(strcmp(character_set_client_4, "utf8mb3") == 0, "cs_client != utf8");
-    FAIL_UNLESS(strcmp(character_set_results_4, "utf8mb3") == 0, "cs_result != utf8");
-    FAIL_UNLESS(strcmp(collation_connnection_4, "utf8mb3_general_ci") == 0, "collation_connection != utf8_general_ci");
-  }
->>>>>>> 367c53a2
 
   /* That's it. Cleanup. */
 
