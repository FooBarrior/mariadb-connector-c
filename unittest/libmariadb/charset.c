--- conflicted
+++ resolved
@@ -794,13 +794,10 @@
   MYSQL_ROW row;
   int found= 0;
   int mdev27266= 0;
-<<<<<<< HEAD
-=======
   int unsupported[]= {
                       579, /* utf8mb3_general1400_as_ci added in 11.5 */
                       611, /* utf8mb4_general1400_as_ci added in 11.5 */
                       0};
->>>>>>> cba62ec2
 
   SKIP_MYSQL(mysql);
 
