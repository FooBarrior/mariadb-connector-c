--- conflicted
+++ resolved
@@ -5587,7 +5587,6 @@
   return OK;
 }
 
-<<<<<<< HEAD
 my_bool conc623_param_callback(void *data __attribute((unused)),
                                MYSQL_BIND *bind __attribute((unused)),
                                unsigned int row_nr __attribute((unused)))
@@ -5635,7 +5634,9 @@
 
   diag("Error (expected) %s", mysql_stmt_error(stmt));
   mysql_stmt_close(stmt);
-=======
+  return OK;
+}
+
 static int test_conc627(MYSQL *mysql)
 {
   MYSQL_STMT *stmt= mysql_stmt_init(mysql);
@@ -5653,16 +5654,12 @@
 
   mysql_stmt_close(stmt);
 
->>>>>>> 89523581
   return OK;
 }
 
 struct my_tests_st my_tests[] = {
-<<<<<<< HEAD
   {"test_conc623", test_conc623, TEST_CONNECTION_DEFAULT, 0, NULL, NULL},
-=======
   {"test_conc627", test_conc627, TEST_CONNECTION_DEFAULT, 0, NULL, NULL},
->>>>>>> 89523581
   {"test_mdev19838", test_mdev19838, TEST_CONNECTION_DEFAULT, 0, NULL, NULL},
   {"test_conc525", test_conc525, TEST_CONNECTION_DEFAULT, 0, NULL, NULL},
   {"test_conc566", test_conc566, TEST_CONNECTION_DEFAULT, 0, NULL, NULL},
