/*
Copyright (c) 2009, 2010, Oracle and/or its affiliates. All rights reserved.

The MySQL Connector/C is licensed under the terms of the GPLv2
<http://www.gnu.org/licenses/old-licenses/gpl-2.0.html>, like most
MySQL Connectors. There are special exceptions to the terms and
conditions of the GPLv2 as it is applied to this software, see the
FLOSS License Exception
<http://www.mysql.com/about/legal/licensing/foss-exception.html>.

This program is free software; you can redistribute it and/or modify
it under the terms of the GNU General Public License as published
by the Free Software Foundation; version 2 of the License.

This program is distributed in the hope that it will be useful, but
WITHOUT ANY WARRANTY; without even the implied warranty of MERCHANTABILITY
or FITNESS FOR A PARTICULAR PURPOSE. See the GNU General Public License
for more details.

You should have received a copy of the GNU General Public License along
with this program; if not, write to the Free Software Foundation, Inc.,
51 Franklin St, Fifth Floor, Boston, MA 02110-1301  USA
*/


/**
  Some basic tests of the client API.
*/

#include "my_test.h"
#include "ma_common.h"

static int test_conc75(MYSQL *my)
{
  int rc;
  MYSQL *mysql;
  int i;
  my_bool reconnect= 1;

  SKIP_SKYSQL;
  SKIP_MAXSCALE;

  mysql= mysql_init(NULL);

  mysql_options(mysql, MYSQL_OPT_RECONNECT, &reconnect);
  my_test_connect(mysql, hostname, username, password, schema, port, socketname, 0| CLIENT_MULTI_RESULTS | CLIENT_REMEMBER_OPTIONS);

  rc= mysql_query(mysql, "DROP TABLE IF EXISTS a");
  check_mysql_rc(rc, mysql);

  rc= mysql_query(mysql, "CREATE TABLE a (a varchar(200))");
  check_mysql_rc(rc, mysql);

  rc= mysql_set_character_set(mysql, "utf8");
  check_mysql_rc(rc, mysql);

  for (i=0; i < 10; i++)
  {
    ulong thread_id= mysql_thread_id(mysql);
    /* force reconnect */
    mysql_options(mysql, MYSQL_OPT_RECONNECT, &reconnect);
    diag("killing connection");
    mysql_kill(my, thread_id);
    mysql_ping(mysql);
    rc= mysql_query(mysql, "load data local infile './nonexistingfile.csv' into table a (`a`)");
    FAIL_IF(!test(mysql->options.client_flag | CLIENT_LOCAL_FILES), "client_flags not correct");
    diag("thread1: %ld %ld", thread_id, mysql_thread_id(mysql));
    FAIL_IF(thread_id == mysql_thread_id(mysql), "new thread id expected");
    //diag("cs: %s", mysql->charset->csname);
    //FAIL_IF(strcmp(mysql->charset->csname, "utf8"), "wrong character set");
  }
  rc= mysql_query(mysql, "DROP TABLE IF EXISTS a");
  check_mysql_rc(rc, mysql);
  mysql_close(mysql);
  return OK;
}


static int test_conc74(MYSQL *unused __attribute__((unused)))
{
  int rc;
  MYSQL *mysql;

  mysql= mysql_init(NULL);


  if (!my_test_connect(mysql, hostname, username, password, schema, port, socketname, 0| CLIENT_MULTI_RESULTS | CLIENT_REMEMBER_OPTIONS))
  {
    diag("Error: %s", mysql_error(mysql));
    mysql_close(mysql);
    return FAIL;
  }

  rc= mysql_query(mysql, "DROP TABLE IF EXISTS a");
  check_mysql_rc(rc, mysql);

  rc= mysql_query(mysql, "CREATE TABLE a (a varchar(200))");
  check_mysql_rc(rc, mysql);

  mysql->options.client_flag&= ~CLIENT_LOCAL_FILES;

  rc= mysql_query(mysql, "load data local infile './nonexistingfile.csv' into table a (`a`)");
  FAIL_IF(!rc, "Error expected");

  rc= mysql_query(mysql, "DROP TABLE IF EXISTS a");
  check_mysql_rc(rc, mysql);

  mysql_close(mysql);
  return OK;
}


static int test_conc71(MYSQL *my)
{
  int rc;
  MYSQL *mysql;
  
  /* uncomment if you want to test manually */
  return SKIP;

  mysql= mysql_init(NULL);


  mysql_options(mysql, MYSQL_SET_CHARSET_NAME, "utf8");
  mysql_options(mysql, MYSQL_OPT_COMPRESS, 0);
  mysql_options(mysql, MYSQL_INIT_COMMAND, "/*!40101 SET SQL_MODE='' */");
  mysql_options(mysql, MYSQL_INIT_COMMAND, "/*!40101 set @@session.wait_timeout=28800 */");

  FAIL_IF(!my_test_connect(mysql, hostname, username, password, schema,
                         port, socketname, 0), mysql_error(my));

  diag("kill server");

  rc= mysql_query(mysql, "SELECT 'foo' FROM DUAL");
  check_mysql_rc(rc, mysql);

  mysql_close(mysql);
  return OK;
}

static int test_conc70(MYSQL *my)
{
  int rc;
  MYSQL_RES *res;
  MYSQL_ROW row;
  MYSQL *mysql;

  SKIP_CONNECTION_HANDLER;

  SKIP_SKYSQL;
  SKIP_MAXSCALE;

  mysql= mysql_init(NULL);

  rc= mysql_query(my, "SET @a:=@@max_allowed_packet");
  check_mysql_rc(rc, my);

  mysql_query(my, "SET global max_allowed_packet=1024*1024*22");
  check_mysql_rc(rc, my);

  mysql_options(mysql, MYSQL_OPT_COMPRESS, (void *)1);
  FAIL_IF(!my_test_connect(mysql, hostname, username, password, schema,
                         port, socketname, 0), mysql_error(my));

  rc= mysql_query(mysql, "DROP TABLE IF EXISTS t1");
  check_mysql_rc(rc, mysql);

  rc= mysql_query(mysql, "CREATE TABLE t1 (a LONGBLOB) engine=MyISAM");
  check_mysql_rc(rc, mysql);

  rc= mysql_query(mysql, "INSERT INTO t1 VALUES (REPEAT('A', 1024 * 1024 * 20))");
  check_mysql_rc(rc, mysql);

  if (mysql_warning_count(mysql))
  {
    diag("server doesn't accept package size");
    return SKIP;
  }


  rc= mysql_query(mysql, "SELECT a FROM t1");
  check_mysql_rc(rc, mysql);

  if (!(res= mysql_store_result(mysql)))
  {
    diag("Error: %s", mysql_error(mysql));
    return FAIL;
  }

  row= mysql_fetch_row(res);
  diag("Length: %ld", (long)strlen(row[0]));
  FAIL_IF(strlen(row[0]) != 1024 * 1024 * 20, "Wrong length");

  mysql_free_result(res);
  rc= mysql_query(mysql, "DROP TABLE IF EXISTS t1");
  check_mysql_rc(rc, mysql);

  mysql_close(mysql);

  rc= mysql_query(my, "SET global max_allowed_packet=@a");
  check_mysql_rc(rc, my);

  return OK;
}

static int test_conc68(MYSQL *my)
{
  int rc;
  MYSQL_RES *res;
  MYSQL_ROW row;
  MYSQL *mysql;

  SKIP_CONNECTION_HANDLER;
  SKIP_SKYSQL;
  SKIP_MAXSCALE;
  
  mysql= mysql_init(NULL);

  rc= mysql_query(my, "SET @a:=@@max_allowed_packet");
  check_mysql_rc(rc, my);

  mysql_query(my, "SET global max_allowed_packet=1024*1024*22");

  FAIL_IF(!my_test_connect(mysql, hostname, username, password, schema,
                         port, socketname, 0), mysql_error(my));

  rc= mysql_query(mysql, "DROP TABLE IF EXISTS t1");
  check_mysql_rc(rc, mysql);

  rc= mysql_query(mysql, "CREATE TABLE t1 (a LONGBLOB) ENGINE=MyISAM");
  check_mysql_rc(rc, mysql);

  rc= mysql_query(mysql, "INSERT INTO t1 VALUES (REPEAT('A', 1024 * 1024 * 20))");
  check_mysql_rc(rc, mysql); 
  if (mysql_warning_count(mysql))
  {
    diag("server doesn't accept package size");
    return SKIP;
  }

  rc= mysql_query(mysql, "SELECT a FROM t1");
  check_mysql_rc(rc, mysql);

  if (!(res= mysql_store_result(mysql)))
  {
    diag("Error: %s", mysql_error(mysql));
    return FAIL;
  }

  row= mysql_fetch_row(res);
  diag("Length: %ld", (long)strlen(row[0]));
  FAIL_IF(strlen(row[0]) != 1024 * 1024 * 20, "Wrong length");

  mysql_free_result(res);
  mysql_close(mysql);

  rc= mysql_query(my, "SET global max_allowed_packet=@a");
  check_mysql_rc(rc, my);

  return OK;
}


static int basic_connect(MYSQL *unused __attribute__((unused)))
{
  MYSQL_ROW row;
  MYSQL_RES *res;
  MYSQL_FIELD *field;
  int rc;
  MYSQL *my;

  my= mysql_init(NULL);
  FAIL_IF(!my, "mysql_init() failed");

  FAIL_IF(!my_test_connect(my, hostname, username, password, schema,
                         port, socketname, 0), mysql_error(my));

  rc= mysql_query(my, "SELECT @@version");
  check_mysql_rc(rc, my);

  res= mysql_store_result(my);
  FAIL_IF(!res, mysql_error(my));
  field= mysql_fetch_fields(res);
  FAIL_IF(!field, "couldn't fetch field");
  while ((row= mysql_fetch_row(res)) != NULL)
  {
    FAIL_IF(mysql_num_fields(res) != 1, "Got the wrong number of fields");
  }
  FAIL_IF(mysql_errno(my), mysql_error(my));

  mysql_free_result(res);
  mysql_close(my);

  return OK;
}


static int use_utf8(MYSQL *my)
{
  MYSQL_ROW row;
  MYSQL_RES *res;
  int rc;

  /* Make sure that we actually ended up with utf8. */
  rc= mysql_query(my, "SELECT @@character_set_connection");
  check_mysql_rc(rc, my);

  res= mysql_store_result(my);
  FAIL_IF(!res, mysql_error(my));

  while ((row= mysql_fetch_row(res)) != NULL)
  {
<<<<<<< HEAD
    FAIL_IF(strncmp(row[0], "utf8", 4),
                   "wrong character set");
=======
    FAIL_IF(strncmp(row[0], "utf8", 4), "wrong character set");
>>>>>>> 2fce72ba
  }
  FAIL_IF(mysql_errno(my), mysql_error(my));
  mysql_free_result(res);

  return OK;
}

int client_query(MYSQL *mysql) {
  int rc;

  rc= mysql_query(mysql, "DROP TABLE IF EXISTS t1");
  check_mysql_rc(rc, mysql);
  rc= mysql_query(mysql, "CREATE TABLE t1("
                         "id int primary key auto_increment, "
                         "name varchar(20))");
  check_mysql_rc(rc, mysql);
  rc= mysql_query(mysql, "CREATE TABLE t1(id int, name varchar(20))");
  FAIL_IF(!rc, "Error expected");
  rc= mysql_query(mysql, "INSERT INTO t1(name) VALUES('mysql')");
  check_mysql_rc(rc, mysql);
  rc= mysql_query(mysql, "INSERT INTO t1(name) VALUES('monty')");
  check_mysql_rc(rc, mysql);
  rc= mysql_query(mysql, "INSERT INTO t1(name) VALUES('venu')");
  check_mysql_rc(rc, mysql);
  rc= mysql_query(mysql, "INSERT INTO t1(name) VALUES('deleted')");
  check_mysql_rc(rc, mysql);
  rc= mysql_query(mysql, "INSERT INTO t1(name) VALUES('deleted')");
  check_mysql_rc(rc, mysql);
  rc= mysql_query(mysql, "UPDATE t1 SET name= 'updated' "
                          "WHERE name= 'deleted'");
  check_mysql_rc(rc, mysql);
  rc= mysql_query(mysql, "UPDATE t1 SET id= 3 WHERE name= 'updated'");
  FAIL_IF(!rc, "Error expected");
  rc= mysql_query(mysql, "drop table t1");
  check_mysql_rc(rc, mysql);

  return OK;
}

static int test_bug12001(MYSQL *mysql)
{
  MYSQL_RES *result;
  const char *query= "DROP TABLE IF EXISTS test_table;"
                     "CREATE TABLE test_table(id INT);"
                     "INSERT INTO test_table VALUES(10);"
                     "UPDATE test_table SET id=20 WHERE id=10;"
                     "SELECT * FROM test_table;"
                     "INSERT INTO non_existent_table VALUES(11);";
  int rc, res;


  rc= mysql_query(mysql, query);
  check_mysql_rc(rc, mysql);

  do
  {
    if (mysql_field_count(mysql) &&
        (result= mysql_use_result(mysql)))
    {
      mysql_free_result(result);
    }
  }
  while (!(res= mysql_next_result(mysql)));

  rc= mysql_query(mysql, "DROP TABLE IF EXISTS test_table");
  check_mysql_rc(rc, mysql);

  FAIL_UNLESS(res==1, "res != 1");

  return OK;
}


/* connection options */
struct my_option_st opt_utf8[] = {
  {MYSQL_SET_CHARSET_NAME, (char *)"utf8"},
  {0, NULL}
};

static int test_bad_union(MYSQL *mysql)
{
  MYSQL_STMT *stmt;
  int        rc;
  const char *query= "SELECT 1, 2 union SELECT 1";

  stmt= mysql_stmt_init(mysql);
  FAIL_IF(!stmt, mysql_error(mysql));
  rc= mysql_stmt_prepare(stmt, SL(query));
  FAIL_UNLESS(rc && mysql_errno(mysql) == 1222, "Error expected");

  mysql_stmt_close(stmt);
  return OK;
}

/*
   Test that mysql_insert_id() behaves as documented in our manual
*/
static int test_mysql_insert_id(MYSQL *mysql)
{
  unsigned long long res;
  int rc;

  if (mysql_get_server_version(mysql) < 50100) {
    diag("Test requires MySQL Server version 5.1 or above");
    return SKIP;
  }

  rc= mysql_query(mysql, "drop table if exists t1");
  check_mysql_rc(rc, mysql);
  rc= mysql_query(mysql, "drop table if exists t2");
  check_mysql_rc(rc, mysql);
  rc= mysql_query(mysql, "drop table if exists t3");
  check_mysql_rc(rc, mysql);
  rc= mysql_query(mysql, "drop table if exists t4");
  check_mysql_rc(rc, mysql);
  /* table without auto_increment column */
  rc= mysql_query(mysql, "create table t1 (f1 int, f2 varchar(255), key(f1))");
  check_mysql_rc(rc, mysql);
  rc= mysql_query(mysql, "create table t2 (f1 int not null primary key auto_increment, f2 varchar(255))");
  check_mysql_rc(rc, mysql);
  rc= mysql_query(mysql, "create table t3 (f1 int not null primary key auto_increment, f2 varchar(255)) engine=MyISAM");
  check_mysql_rc(rc, mysql);
  rc= mysql_query(mysql, "create table t4 (f1 int not null primary key "
                  "auto_increment, f2 varchar(200), unique (f2)) engine=MyISAM");
  check_mysql_rc(rc, mysql);

  rc= mysql_query(mysql, "FLUSH TABLES");
  check_mysql_rc(rc, mysql);
  rc= mysql_query(mysql, "START TRANSACTION");
  check_mysql_rc(rc, mysql);

  rc= mysql_query(mysql, "insert into t1 values (1,'a')");
  check_mysql_rc(rc, mysql);
  res= mysql_insert_id(mysql);
  FAIL_UNLESS(res == 0, "");
  rc= mysql_query(mysql, "insert into t1 values (null,'b')");
  check_mysql_rc(rc, mysql);
  res= mysql_insert_id(mysql);
  FAIL_UNLESS(res == 0, "");
  rc= mysql_query(mysql, "insert into t1 select 5,'c'");
  check_mysql_rc(rc, mysql);
  res= mysql_insert_id(mysql);
  FAIL_UNLESS(res == 0, "");

  /*
    Test for bug #34889: mysql_client_test::test_mysql_insert_id test fails
    sporadically
  */
  rc= mysql_query(mysql, "insert into t2 values (null,'b')");
  check_mysql_rc(rc, mysql);
  rc= mysql_query(mysql, "insert into t1 select 5,'c'");
  check_mysql_rc(rc, mysql);
  res= mysql_insert_id(mysql);
  FAIL_UNLESS(res == 0, "");
  rc= mysql_query(mysql, "insert into t1 select null,'d'");
  check_mysql_rc(rc, mysql);
  res= mysql_insert_id(mysql);
  FAIL_UNLESS(res == 0, "");
  rc= mysql_query(mysql, "insert into t1 values (null,last_insert_id(300))");
  check_mysql_rc(rc, mysql);
  res= mysql_insert_id(mysql);
  FAIL_UNLESS(res == 300, "");
  rc= mysql_query(mysql, "insert into t1 select null,last_insert_id(400)");
  check_mysql_rc(rc, mysql);
  res= mysql_insert_id(mysql);
  /*
    Behaviour change: old code used to return 0; but 400 is consistent
    with INSERT VALUES, and the manual's section of mysql_insert_id() does not
    say INSERT SELECT should be different.
  */
  FAIL_UNLESS(res == 400, "");

  /* table with auto_increment column */
  rc= mysql_query(mysql, "insert into t3 values (1,'a')");
  check_mysql_rc(rc, mysql);
  res= mysql_insert_id(mysql);
  FAIL_UNLESS(res == 1, "");
  /* this should not influence next INSERT if it doesn't have auto_inc */
  rc= mysql_query(mysql, "insert into t1 values (10,'e')");
  check_mysql_rc(rc, mysql);
  res= mysql_insert_id(mysql);
  FAIL_UNLESS(res == 0, "");

  rc= mysql_query(mysql, "insert into t3 values (null,'b')");
  check_mysql_rc(rc, mysql);
  res= mysql_insert_id(mysql);
  FAIL_UNLESS(res == 2, "");
  rc= mysql_query(mysql, "insert into t3 select 5,'c'");
  check_mysql_rc(rc, mysql);
  res= mysql_insert_id(mysql);
  /*
    Manual says that for multirow insert this should have been 5, but does not
    say for INSERT SELECT. This is a behaviour change: old code used to return
    0. We try to be consistent with INSERT VALUES.
  */
  FAIL_UNLESS(res == 5, "");
  rc= mysql_query(mysql, "insert into t3 select null,'d'");
  check_mysql_rc(rc, mysql);
  res= mysql_insert_id(mysql);
  FAIL_UNLESS(res == 6, "");
  /* with more than one row */
  rc= mysql_query(mysql, "insert into t3 values (10,'a'),(11,'b')");
  check_mysql_rc(rc, mysql);
  res= mysql_insert_id(mysql);
  FAIL_UNLESS(res == 11, "");
  rc= mysql_query(mysql, "insert into t3 select 12,'a' union select 13,'b'");
  check_mysql_rc(rc, mysql);
  res= mysql_insert_id(mysql);
  /*
    Manual says that for multirow insert this should have been 13, but does
    not say for INSERT SELECT. This is a behaviour change: old code used to
    return 0. We try to be consistent with INSERT VALUES.
  */
  FAIL_UNLESS(res == 13, "");
  rc= mysql_query(mysql, "insert into t3 values (null,'a'),(null,'b')");
  check_mysql_rc(rc, mysql);
  res= mysql_insert_id(mysql);
  FAIL_UNLESS(res == 14, "");
  rc= mysql_query(mysql, "insert into t3 select null,'a' union select null,'b'");
  check_mysql_rc(rc, mysql);
  res= mysql_insert_id(mysql);
  FAIL_UNLESS(res == 16, "");
  rc= mysql_query(mysql, "insert into t3 select 12,'a' union select 13,'b'");
  FAIL_IF(!rc, "Error expected");
  rc= mysql_query(mysql, "insert ignore into t3 select 12,'a' union select 13,'b'");
  check_mysql_rc(rc, mysql);
  res= mysql_insert_id(mysql);
  FAIL_UNLESS(res == 0, "");
  rc= mysql_query(mysql, "insert into t3 values (12,'a'),(13,'b')");
  FAIL_IF(!rc, "Error expected");
  res= mysql_insert_id(mysql);
  FAIL_UNLESS(res == 0, "");
  rc= mysql_query(mysql, "insert ignore into t3 values (12,'a'),(13,'b')");
  check_mysql_rc(rc, mysql);
  res= mysql_insert_id(mysql);
  FAIL_UNLESS(res == 0, "");
  /* mixing autogenerated and explicit values */
  rc= mysql_query(mysql, "insert into t3 values (null,'e'),(12,'a'),(13,'b')");
  FAIL_IF(!rc, "Error expected");
  rc= mysql_query(mysql, "insert into t3 values (null,'e'),(12,'a'),(13,'b'),(25,'g')");
  FAIL_IF(!rc, "Error expected");
  rc= mysql_query(mysql, "insert into t3 values (null,last_insert_id(300))");
  check_mysql_rc(rc, mysql);
  res= mysql_insert_id(mysql);
  /*
    according to the manual, this might be 20 or 300, but it looks like
    auto_increment column takes priority over last_insert_id().
  */
  diag("res: %lld", res);
  FAIL_UNLESS(res == 20, "");
  /* If first autogenerated number fails and 2nd works: */
  rc= mysql_query(mysql, "insert into t4 values (null,'e')");
  res= mysql_insert_id(mysql);
  FAIL_UNLESS(res == 1, "");
  rc= mysql_query(mysql, "insert ignore into t4 values (null,'e'),(null,'a'),(null,'e')");
  check_mysql_rc(rc, mysql);
  res= mysql_insert_id(mysql);
  FAIL_UNLESS(res == 2, "");
  /* If autogenerated fails and explicit works: */
  rc= mysql_query(mysql, "insert ignore into t4 values (null,'e'),(12,'c'),(null,'d')");
  check_mysql_rc(rc, mysql);
  res= mysql_insert_id(mysql);
  /*
    Behaviour change: old code returned 3 (first autogenerated, even if it
    fails); we now return first successful autogenerated.
  */
  FAIL_UNLESS(res == 13, "");
  /* UPDATE may update mysql_insert_id() if it uses LAST_INSERT_ID(#) */
  rc= mysql_query(mysql, "update t4 set f1=14 where f1=12");
  check_mysql_rc(rc, mysql);
  res= mysql_insert_id(mysql);
  FAIL_UNLESS(res == 0, "");
  rc= mysql_query(mysql, "update t4 set f1=0 where f1=14");
  check_mysql_rc(rc, mysql);
  res= mysql_insert_id(mysql);
  FAIL_UNLESS(res == 0, "");
  rc= mysql_query(mysql, "update t4 set f2=last_insert_id(372) where f1=0");
  check_mysql_rc(rc, mysql);
  res= mysql_insert_id(mysql);
  FAIL_UNLESS(res == 372, "");
  /* check that LAST_INSERT_ID() does not update mysql_insert_id(): */
  rc= mysql_query(mysql, "insert into t4 values (null,'g')");
  check_mysql_rc(rc, mysql);
  res= mysql_insert_id(mysql);
  FAIL_UNLESS(res == 15, "");
  rc= mysql_query(mysql, "update t4 set f2=(@li:=last_insert_id()) where f1=15");
  check_mysql_rc(rc, mysql);
  res= mysql_insert_id(mysql);
  FAIL_UNLESS(res == 0, "");
  /*
    Behaviour change: now if ON DUPLICATE KEY UPDATE updates a row,
    mysql_insert_id() returns the id of the row, instead of not being
    affected.
  */
  rc= mysql_query(mysql, "insert into t4 values (null,@li) on duplicate key "
                  "update f2=concat('we updated ',f2)");
  check_mysql_rc(rc, mysql);
  res= mysql_insert_id(mysql);
  FAIL_UNLESS(res == 15, "");

  rc= mysql_query(mysql, "drop table t1,t2,t3,t4");
  check_mysql_rc(rc, mysql);
  return OK;
}

/* Test simple select to debug */

static int test_select_direct(MYSQL *mysql)
{
  int        rc;
  MYSQL_RES  *result;


  rc= mysql_autocommit(mysql, TRUE);
  check_mysql_rc(rc, mysql);

  rc= mysql_query(mysql, "DROP TABLE IF EXISTS test_select");
  check_mysql_rc(rc, mysql);

  rc= mysql_query(mysql, "CREATE TABLE test_select(id int, id1 tinyint, "
                                                 " id2 float, "
                                                 " id3 double, "
                                                 " name varchar(50))");
  check_mysql_rc(rc, mysql);

  /* insert a row and commit the transaction */
  rc= mysql_query(mysql, "INSERT INTO test_select VALUES(10, 5, 2.3, 4.5, 'venu')");
  check_mysql_rc(rc, mysql);

  rc= mysql_commit(mysql);
  check_mysql_rc(rc, mysql);

  rc= mysql_query(mysql, "SELECT * FROM test_select");
  check_mysql_rc(rc, mysql);

  /* get the result */
  result= mysql_store_result(mysql);
  FAIL_IF(!result, "Invalid result set");

  mysql_free_result(result);
  rc= mysql_query(mysql, "DROP TABLE IF EXISTS test_select");
  check_mysql_rc(rc, mysql);
  return OK;
}

/*
  Ensure we execute the status code while testing
*/

static int test_status(MYSQL *mysql)
{
  mysql_stat(mysql);
  check_mysql_rc(mysql_errno(mysql), mysql);
  return OK;
}

static int bug_conc1(MYSQL *mysql)
{
  my_test_connect(mysql, hostname, username, password, schema,
                     port, socketname, 0);
  diag("errno: %d", mysql_errno(mysql));
  FAIL_IF(mysql_errno(mysql) != CR_ALREADY_CONNECTED,
          "Expected errno=CR_ALREADY_CONNECTED");
  return OK;
}

static int test_options_initcmd(MYSQL *unused __attribute__((unused)))
{
  MYSQL *mysql= mysql_init(NULL);
  MYSQL_RES *res;
  int rc;

  mysql_options(mysql, MYSQL_INIT_COMMAND, "DROP TABLE IF EXISTS t1; CREATE TABLE t1 (a int)");
  mysql_options(mysql, MYSQL_INIT_COMMAND, "INSERT INTO t1 VALUES (1),(2),(3)");
  FAIL_IF(!my_test_connect(mysql, hostname, username, password, schema,
                              port, socketname, 
                              CLIENT_MULTI_STATEMENTS | CLIENT_MULTI_RESULTS), mysql_error(mysql));

  rc= mysql_query(mysql, "SELECT a FROM t1");
  check_mysql_rc(rc, mysql);

  res= mysql_store_result(mysql);
  FAIL_IF(mysql_num_rows(res) != 3, "Expected 3 rows");

  mysql_free_result(res);

  rc= mysql_query(mysql, "DROP TABLE t1");
  check_mysql_rc(rc, mysql);
  mysql_close(mysql);
  return OK;
}

static int test_extended_init_values(MYSQL *unused __attribute__((unused)))
{
  MYSQL *mysql= mysql_init(NULL);

  mysql_options(mysql, MYSQL_DEFAULT_AUTH, "unknown");
  FAIL_IF(strcmp(mysql->options.extension->default_auth, "unknown"), "option not set");

  mysql_options(mysql, MYSQL_PLUGIN_DIR, "/tmp/foo");
  FAIL_IF(strcmp(mysql->options.extension->plugin_dir, "/tmp/foo"), "option not set");

  mysql_close(mysql);
  return OK;
}

static int test_reconnect_maxpackage(MYSQL *unused __attribute__((unused)))
{
  int rc;
  ulong max_packet= 0;
  MYSQL *mysql;
  MYSQL_RES *res;
  MYSQL_ROW row;
  char *query;
  my_bool reconnect= 1;

  SKIP_CONNECTION_HANDLER;

  mysql= mysql_init(NULL);

  FAIL_IF(!my_test_connect(mysql, hostname, username, password, schema,
                              port, socketname,
                              CLIENT_MULTI_STATEMENTS | CLIENT_MULTI_RESULTS), mysql_error(mysql));
  mysql_options(mysql, MYSQL_OPT_RECONNECT, &reconnect);

  rc= mysql_query(mysql, "SELECT @@max_allowed_packet");
  check_mysql_rc(rc, mysql);
  res= mysql_store_result(mysql);
  row= mysql_fetch_row(res);
  max_packet= atol(row[0]);
  diag("max_allowed_packet=%lu", max_packet);
  mysql_free_result(res);

  query= (char *)malloc(max_packet + 30);
  memset(query, 0, max_packet + 30);

  strcpy(query, "SELECT '");
  memset(query + 8, 'A', max_packet);
  strcat(query, "' FROM DUAL");

  rc= mysql_query(mysql, query);
  free(query);
  if (!rc)
  {
    diag("expected error");
    mysql_close(mysql);
    return FAIL;
  }
  else
    diag("Error (expected): %s", mysql_error(mysql));

  rc= mysql_ping(mysql);
  /* if the server is under load, poll might not report closed
     socket since FIN packet came too late */
  if (rc)
    rc= mysql_ping(mysql);
  check_mysql_rc(rc, mysql);
  rc= mysql_query(mysql, "SELECT @@max_allowed_packet");
  check_mysql_rc(rc, mysql);
   res= mysql_store_result(mysql);
  row= mysql_fetch_row(res);
  max_packet= atol(row[0]);
  diag("max_allowed_packet=%lu", max_packet);
  mysql_free_result(res);


  mysql_close(mysql);
  return OK;
}

static int test_compressed(MYSQL *unused __attribute__((unused)))
{
  int rc;
  MYSQL *mysql= mysql_init(NULL);
  MYSQL_RES *res;
  my_bool reconnect= 1;

  mysql_options(mysql, MYSQL_OPT_COMPRESS, (void *)1);
  FAIL_IF(!my_test_connect(mysql, hostname, username, password, schema,
                              port, socketname, 
                              CLIENT_MULTI_STATEMENTS | CLIENT_MULTI_RESULTS), mysql_error(mysql));
  mysql_options(mysql, MYSQL_OPT_RECONNECT, &reconnect);

  rc= mysql_query(mysql, "SHOW VARIABLES");
  check_mysql_rc(rc, mysql);

  if ((res= mysql_store_result(mysql)))
    mysql_free_result(res);

  mysql_close(mysql);

  return OK;
}

struct my_tests_st my_tests[] = {
  {"test_conc75", test_conc75, TEST_CONNECTION_DEFAULT, 0,  NULL,  NULL},
  {"test_conc74", test_conc74, TEST_CONNECTION_DEFAULT, 0,  NULL,  NULL},
  {"test_conc71", test_conc71, TEST_CONNECTION_DEFAULT, 0,  NULL,  NULL},
  {"test_conc70", test_conc70, TEST_CONNECTION_DEFAULT, 0,  NULL,  NULL},
  {"test_conc68", test_conc68, TEST_CONNECTION_DEFAULT, 0,  NULL,  NULL},
  {"test_compressed", test_compressed, TEST_CONNECTION_NONE, 0,  NULL,  NULL},
  {"test_reconnect_maxpackage", test_reconnect_maxpackage, TEST_CONNECTION_NONE, 0,  NULL,  NULL},
  {"basic_connect", basic_connect, TEST_CONNECTION_NONE, 0,  NULL,  NULL},
  {"use_utf8", use_utf8, TEST_CONNECTION_NEW, 0,  opt_utf8,  NULL},
  {"client_query", client_query, TEST_CONNECTION_DEFAULT, 0,  NULL,  NULL},
  {"test_bad_union", test_bad_union, TEST_CONNECTION_DEFAULT, 0,  NULL,  NULL},
  {"test_select_direct", test_select_direct, TEST_CONNECTION_DEFAULT, 0,  NULL,  NULL},
  {"test_mysql_insert_id", test_mysql_insert_id, TEST_CONNECTION_DEFAULT, 0,  NULL,  NULL},
  {"test_bug12001", test_bug12001, TEST_CONNECTION_NEW, CLIENT_MULTI_STATEMENTS,  NULL,  NULL},
  {"test_status", test_status, TEST_CONNECTION_NEW, CLIENT_MULTI_STATEMENTS,  NULL,  NULL},
  {"bug_conc1", bug_conc1, TEST_CONNECTION_NEW, 0, NULL, NULL},
  {"test_options_initcmd", test_options_initcmd, TEST_CONNECTION_NONE, 0,  NULL,  NULL},
  {"test_extended_init_values", test_extended_init_values, TEST_CONNECTION_NONE, 0,  NULL,  NULL},
  {NULL, NULL, 0, 0, NULL, NULL}
};


int main(int argc, char **argv)
{
  if (argc > 1)
    get_options(argc, argv);

  get_envvars();

  diag("user: %s", username);

  run_tests(my_tests);

  return(exit_status());
}<|MERGE_RESOLUTION|>--- conflicted
+++ resolved
@@ -310,12 +310,7 @@
 
   while ((row= mysql_fetch_row(res)) != NULL)
   {
-<<<<<<< HEAD
-    FAIL_IF(strncmp(row[0], "utf8", 4),
-                   "wrong character set");
-=======
     FAIL_IF(strncmp(row[0], "utf8", 4), "wrong character set");
->>>>>>> 2fce72ba
   }
   FAIL_IF(mysql_errno(my), mysql_error(my));
   mysql_free_result(res);
