--- conflicted
+++ resolved
@@ -1602,7 +1602,6 @@
   return OK;
 }
 
-<<<<<<< HEAD
 static int test_conc366(MYSQL *mysql)
 {
   char query[1024];
@@ -1612,6 +1611,13 @@
   if (!is_mariadb)
   {
     diag("feature not supported by MySQL server");
+    return SKIP;
+  }
+
+  /* check if ed25519 plugin is available */
+  if (!mysql_client_find_plugin(mysql, "client_ed25519", 3))
+  {
+    diag("client_ed25519 plugin not available");
     return SKIP;
   }
 
@@ -1644,8 +1650,9 @@
   sprintf(query, "UNINSTALL SONAME 'auth_ed25519'");
   rc= mysql_query(mysql, query);
   check_mysql_rc(rc, mysql);
-
-=======
+  return OK;
+}
+
 static int test_conc392(MYSQL *mysql)
 {
   int rc;
@@ -1670,17 +1677,13 @@
   }
   
   FAIL_IF(len != 1, "Expected length 1");
->>>>>>> f2491505
   return OK;
 }
 
 
 struct my_tests_st my_tests[] = {
-<<<<<<< HEAD
   {"test_conc366", test_conc366, TEST_CONNECTION_DEFAULT, 0, NULL, NULL},
-=======
   {"test_conc392", test_conc392, TEST_CONNECTION_DEFAULT, 0, NULL, NULL},
->>>>>>> f2491505
   {"test_conc312", test_conc312, TEST_CONNECTION_DEFAULT, 0, NULL, NULL},
   {"test_conc351", test_conc351, TEST_CONNECTION_NONE, 0, NULL, NULL},
   {"test_conc332", test_conc332, TEST_CONNECTION_NONE, 0, NULL, NULL},
