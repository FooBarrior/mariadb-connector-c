/*
Copyright (c) 2009, 2010, Oracle and/or its affiliates. All rights reserved.

The MySQL Connector/C is licensed under the terms of the GPLv2
<http://www.gnu.org/licenses/old-licenses/gpl-2.0.html>, like most
MySQL Connectors. There are special exceptions to the terms and
conditions of the GPLv2 as it is applied to this software, see the
FLOSS License Exception
<http://www.mysql.com/about/legal/licensing/foss-exception.html>.

This program is free software; you can redistribute it and/or modify
it under the terms of the GNU General Public License as published
by the Free Software Foundation; version 2 of the License.

This program is distributed in the hope that it will be useful, but
WITHOUT ANY WARRANTY; without even the implied warranty of MERCHANTABILITY
or FITNESS FOR A PARTICULAR PURPOSE. See the GNU General Public License
for more details.

You should have received a copy of the GNU General Public License along
with this program; if not, write to the Free Software Foundation, Inc.,
51 Franklin St, Fifth Floor, Boston, MA 02110-1301  USA
*/
/**
  Some basic tests of the client API.
*/

#include "my_test.h"

static int test_conc66(MYSQL *my)
{
  MYSQL *mysql= mysql_init(NULL);
  int rc;
  FILE *fp;
  char query[1024];

  SKIP_SKYSQL;
  SKIP_MAXSCALE;

  if (!is_mariadb)
    return SKIP;

  if (!(fp= fopen("./my-conc66-test.cnf", "w")))
    return FAIL;

  fprintf(fp, "[notmygroup]\n");
  fprintf(fp, "user=foo\n");
  fprintf(fp, "[conc-66]\n");
  fprintf(fp, "user=conc66\n");
  fprintf(fp, "port=3306\n");
  fprintf(fp, "enable-local-infile\n");
  fprintf(fp, "password='test@A1\\\";#test'\n");

  fclose(fp);

  rc= mysql_options(mysql, MYSQL_READ_DEFAULT_GROUP, "conc-66");
  check_mysql_rc(rc, mysql);
  rc= mysql_options(mysql, MYSQL_READ_DEFAULT_FILE, "./my-conc66-test.cnf");
  check_mysql_rc(rc, mysql);

  sprintf(query, "GRANT ALL ON %s.* TO 'conc66'@'%s' IDENTIFIED BY 'test@A1\";#test'", schema, this_host ? this_host : "localhost");
  rc= mysql_query(my, query);
  check_mysql_rc(rc, my);
  rc= mysql_query(my, "FLUSH PRIVILEGES");
  check_mysql_rc(rc, my);
  if (!my_test_connect(mysql, hostname, NULL,
                             NULL, schema, port, socketname, 0))
  {
    diag("user: %s", mysql->options.user);
    diag("Error: %s", mysql_error(mysql));
    return FAIL;
  }
    diag("user: %s", mysql->options.user);
  
  sprintf(query, "DROP user 'conc66'@'%s'", this_host ? this_host : "localhost");
  rc= mysql_query(my, query);

  check_mysql_rc(rc, my);
  mysql_close(mysql);
  return OK; 
}

static int test_bug20023(MYSQL *mysql)
{
  int sql_big_selects_orig;
  int max_join_size_orig;

  int sql_big_selects_2;
  int sql_big_selects_3;
  int sql_big_selects_4;
  int sql_big_selects_5;
  int rc;

  SKIP_SKYSQL;
  SKIP_MAXSCALE;

  if (!is_mariadb)
    return SKIP;

  if (mysql_get_server_version(mysql) < 50100) {
    diag("Test requires MySQL Server version 5.1 or above");
    return SKIP;
  }

  /***********************************************************************
    Remember original SQL_BIG_SELECTS, MAX_JOIN_SIZE values.
  ***********************************************************************/

  query_int_variable(mysql,
                     "@@session.sql_big_selects",
                     &sql_big_selects_orig);

  query_int_variable(mysql,
                     "@@global.max_join_size",
                     &max_join_size_orig);

  /***********************************************************************
    Test that COM_CHANGE_USER resets the SQL_BIG_SELECTS to the initial value.
  ***********************************************************************/

  /* Issue COM_CHANGE_USER. */
  rc= mysql_change_user(mysql, username, password, schema);
  check_mysql_rc(rc, mysql);

  /* Query SQL_BIG_SELECTS. */

  query_int_variable(mysql,
                     "@@session.sql_big_selects",
                     &sql_big_selects_2);

  /* Check that SQL_BIG_SELECTS is reset properly. */

  FAIL_UNLESS(sql_big_selects_orig == sql_big_selects_2, "Different value for sql_big_select");

  /***********************************************************************
    Test that if MAX_JOIN_SIZE set to non-default value,
    SQL_BIG_SELECTS will be 0.
  ***********************************************************************/

  /* Set MAX_JOIN_SIZE to some non-default value. */

  rc= mysql_query(mysql, "SET @@global.max_join_size = 10000");
  check_mysql_rc(rc, mysql);
  rc= mysql_query(mysql, "SET @@session.max_join_size = default");
  check_mysql_rc(rc, mysql);

  /* Issue COM_CHANGE_USER. */

  rc= mysql_change_user(mysql, username, password, schema);
  check_mysql_rc(rc, mysql);

  /* Query SQL_BIG_SELECTS. */

  query_int_variable(mysql,
                     "@@session.sql_big_selects",
                     &sql_big_selects_3);

  /* Check that SQL_BIG_SELECTS is 0. */

  FAIL_UNLESS(sql_big_selects_3 == 0, "big_selects != 0");

  /***********************************************************************
    Test that if MAX_JOIN_SIZE set to default value,
    SQL_BIG_SELECTS will be 1.
  ***********************************************************************/

  /* Set MAX_JOIN_SIZE to the default value (-1). */

  rc= mysql_query(mysql, "SET @@global.max_join_size = cast(-1 as unsigned int)");
  rc= mysql_query(mysql, "SET @@session.max_join_size = default");

  /* Issue COM_CHANGE_USER. */

  rc= mysql_change_user(mysql, username, password, schema);
  check_mysql_rc(rc, mysql);

  /* Query SQL_BIG_SELECTS. */

  query_int_variable(mysql,
                     "@@session.sql_big_selects",
                     &sql_big_selects_4);

  /* Check that SQL_BIG_SELECTS is 1. */

  FAIL_UNLESS(sql_big_selects_4 == 1, "sql_big_select != 1");

  /***********************************************************************
    Restore MAX_JOIN_SIZE.
    Check that SQL_BIG_SELECTS will be the original one.
  ***********************************************************************/

  rc= mysql_query(mysql, "SET @@global.max_join_size = cast(-1 as unsigned int)");
  check_mysql_rc(rc, mysql);

  rc= mysql_query(mysql, "SET @@session.max_join_size = default");
  check_mysql_rc(rc, mysql);

  /* Issue COM_CHANGE_USER. */

  rc= mysql_change_user(mysql, username, password, schema);
  check_mysql_rc(rc, mysql);

  /* Query SQL_BIG_SELECTS. */

  query_int_variable(mysql,
                     "@@session.sql_big_selects",
                     &sql_big_selects_5);

  /* Check that SQL_BIG_SELECTS is 1. */

  FAIL_UNLESS(sql_big_selects_5 == sql_big_selects_orig, "big_select != 1");

  /***********************************************************************
    That's it. Cleanup.
  ***********************************************************************/

  return OK;
}

static int test_change_user(MYSQL *mysql)
{
  char buff[256];
  const char *user_pw= "mysqltest_pw";
  const char *user_no_pw= "mysqltest_no_pw";
  const char *pw= "password";
  const char *db= "mysqltest_user_test_database";
  int rc;

  diag("Due to mysql_change_user security fix this test will not work anymore.");
  return(SKIP);

  /* Prepare environment */
  sprintf(buff, "drop database if exists %s", db);
  rc= mysql_query(mysql, buff);
  check_mysql_rc(rc, mysql);

  sprintf(buff, "create database %s", db);
  rc= mysql_query(mysql, buff);
  check_mysql_rc(rc, mysql);

  sprintf(buff,
          "grant select on %s.* to %s@'%%' identified by '%s'",
          db,
          user_pw,
          pw);
  rc= mysql_query(mysql, buff);
  check_mysql_rc(rc, mysql);

  sprintf(buff,
          "grant select on %s.* to %s@'%%'",
          db,
          user_no_pw);
  rc= mysql_query(mysql, buff);
  check_mysql_rc(rc, mysql);


  /* Try some combinations */
  rc= mysql_change_user(mysql, NULL, NULL, NULL);
  FAIL_UNLESS(rc, "Error expected");


  rc= mysql_change_user(mysql, "", NULL, NULL);
  FAIL_UNLESS(rc, "Error expected");

  rc= mysql_change_user(mysql, "", "", NULL);
  FAIL_UNLESS(rc, "Error expected");

  rc= mysql_change_user(mysql, "", "", "");
  FAIL_UNLESS(rc, "Error expected");

  rc= mysql_change_user(mysql, NULL, "", "");
  FAIL_UNLESS(rc, "Error expected");


  rc= mysql_change_user(mysql, NULL, NULL, "");
  FAIL_UNLESS(rc, "Error expected");

  rc= mysql_change_user(mysql, "", NULL, "");
  FAIL_UNLESS(rc, "Error expected");

  rc= mysql_change_user(mysql, user_pw, NULL, "");
  FAIL_UNLESS(rc, "Error expected");

  rc= mysql_change_user(mysql, user_pw, "", "");
  FAIL_UNLESS(rc, "Error expected");

  rc= mysql_change_user(mysql, user_pw, "", NULL);
  FAIL_UNLESS(rc, "Error expected");

  rc= mysql_change_user(mysql, user_pw, NULL, NULL);
  FAIL_UNLESS(rc, "Error expected");

  rc= mysql_change_user(mysql, user_pw, "", db);
  FAIL_UNLESS(rc, "Error expected");

  rc= mysql_change_user(mysql, user_pw, NULL, db);
  FAIL_UNLESS(rc, "Error expected");

  rc= mysql_change_user(mysql, user_pw, pw, db);
  check_mysql_rc(rc, mysql);

  rc= mysql_change_user(mysql, user_pw, pw, NULL);
  check_mysql_rc(rc, mysql);

  rc= mysql_change_user(mysql, user_pw, pw, "");
  check_mysql_rc(rc, mysql);

  rc= mysql_change_user(mysql, user_no_pw, pw, db);
  FAIL_UNLESS(rc, "Error expected");

  rc= mysql_change_user(mysql, user_no_pw, pw, "");
  FAIL_UNLESS(rc, "Error expected");

  rc= mysql_change_user(mysql, user_no_pw, pw, NULL);
  FAIL_UNLESS(rc, "Error expected");

  rc= mysql_change_user(mysql, user_no_pw, "", NULL);
  check_mysql_rc(rc, mysql);

  rc= mysql_change_user(mysql, user_no_pw, "", "");
  check_mysql_rc(rc, mysql);

  rc= mysql_change_user(mysql, user_no_pw, "", db);
  check_mysql_rc(rc, mysql);

  rc= mysql_change_user(mysql, user_no_pw, NULL, db);
  check_mysql_rc(rc, mysql);

  rc= mysql_change_user(mysql, "", pw, db);
  FAIL_UNLESS(rc, "Error expected");

  rc= mysql_change_user(mysql, "", pw, "");
  FAIL_UNLESS(rc, "Error expected");

  rc= mysql_change_user(mysql, "", pw, NULL);
  FAIL_UNLESS(rc, "Error expected");

  rc= mysql_change_user(mysql, NULL, pw, NULL);
  FAIL_UNLESS(rc, "Error expected");

  rc= mysql_change_user(mysql, NULL, NULL, db);
  FAIL_UNLESS(rc, "Error expected");

  rc= mysql_change_user(mysql, NULL, "", db);
  FAIL_UNLESS(rc, "Error expected");

  rc= mysql_change_user(mysql, "", "", db);
  FAIL_UNLESS(rc, "Error expected");

  /* Cleanup the environment */

  rc= mysql_change_user(mysql, username, password, schema);
  check_mysql_rc(rc, mysql);

  sprintf(buff, "drop database %s", db);
  rc= mysql_query(mysql, buff);
  check_mysql_rc(rc, mysql);

  sprintf(buff, "drop user %s@'%%'", user_pw);
  rc= mysql_query(mysql, buff);
  check_mysql_rc(rc, mysql);

  sprintf(buff, "drop user %s@'%%'", user_no_pw);
  rc= mysql_query(mysql, buff);
  check_mysql_rc(rc, mysql);

  return OK;
}

/**
  Bug#31669 Buffer overflow in mysql_change_user()
*/

#define LARGE_BUFFER_SIZE 2048

static int test_bug31669(MYSQL *mysql)
{
  int rc;
  static char buff[LARGE_BUFFER_SIZE+1];
  static char user[USERNAME_CHAR_LENGTH+1];
  static char db[NAME_CHAR_LEN+1];
  static char query[LARGE_BUFFER_SIZE*2];

  diag("Due to mysql_change_user security fix this test will not work anymore.");
  return(SKIP);

  rc= mysql_change_user(mysql, NULL, NULL, NULL);
  FAIL_UNLESS(rc, "Error expected");

  rc= mysql_change_user(mysql, "", "", "");
  FAIL_UNLESS(rc, "Error expected");

  memset(buff, 'a', sizeof(buff));

  rc= mysql_change_user(mysql, buff, buff, buff);
  FAIL_UNLESS(rc, "Error expected");

  rc = mysql_change_user(mysql, username, password, schema);
  check_mysql_rc(rc, mysql);

  memset(db, 'a', sizeof(db));
  db[NAME_CHAR_LEN]= 0;
  sprintf(query, "CREATE DATABASE IF NOT EXISTS %s", db);
  rc= mysql_query(mysql, query);
  check_mysql_rc(rc, mysql);

  memset(user, 'b', sizeof(user));
  user[USERNAME_CHAR_LENGTH]= 0;
  memset(buff, 'c', sizeof(buff));
  buff[LARGE_BUFFER_SIZE]= 0;
  sprintf(query, "GRANT ALL PRIVILEGES ON *.* TO '%s'@'%%' IDENTIFIED BY '%s' WITH GRANT OPTION", user, buff);
  rc= mysql_query(mysql, query);
  check_mysql_rc(rc, mysql);

  rc= mysql_query(mysql, "FLUSH PRIVILEGES");
  check_mysql_rc(rc, mysql);

  rc= mysql_change_user(mysql, user, buff, db);
  check_mysql_rc(rc, mysql);

  user[USERNAME_CHAR_LENGTH-1]= 'a';
  rc= mysql_change_user(mysql, user, buff, db);
  FAIL_UNLESS(rc, "Error expected");

  user[USERNAME_CHAR_LENGTH-1]= 'b';
  buff[LARGE_BUFFER_SIZE-1]= 'd';
  rc= mysql_change_user(mysql, user, buff, db);
  FAIL_UNLESS(rc, "Error expected");

  buff[LARGE_BUFFER_SIZE-1]= 'c';
  db[NAME_CHAR_LEN-1]= 'e';
  rc= mysql_change_user(mysql, user, buff, db);
  FAIL_UNLESS(rc, "Error expected");

  db[NAME_CHAR_LEN-1]= 'a';
  rc= mysql_change_user(mysql, user, buff, db);
  FAIL_UNLESS(!rc, "Error expected");

  rc= mysql_change_user(mysql, user + 1, buff + 1, db + 1);
  FAIL_UNLESS(rc, "Error expected");

  rc = mysql_change_user(mysql, username, password, schema);
  check_mysql_rc(rc, mysql);

  sprintf(query, "DROP DATABASE %s", db);
  rc= mysql_query(mysql, query);
  check_mysql_rc(rc, mysql);

  sprintf(query, "DELETE FROM mysql.user WHERE User='%s'", user);
  rc= mysql_query(mysql, query);
  check_mysql_rc(rc, mysql);
  FAIL_UNLESS(mysql_affected_rows(mysql) == 1, "");

  return OK;
}

/**
     Bug# 33831 my_test_connect() should fail if
     given an already connected MYSQL handle.
*/

static int test_bug33831(MYSQL *mysql)
{
  FAIL_IF(my_test_connect(mysql, hostname, username,
                             password, schema, port, socketname, 0), 
         "Error expected");
  
  return OK;
}

/* Test MYSQL_OPT_RECONNECT, Bug#15719 */

static int test_opt_reconnect(MYSQL *mysql)
{
  my_bool my_true= TRUE;
  int rc;
  my_bool reconnect;

  printf("true: %d\n", TRUE);

  mysql= mysql_init(NULL);
  FAIL_IF(!mysql, "not enough memory");

  mysql_get_option(mysql, MYSQL_OPT_RECONNECT, &reconnect);
  FAIL_UNLESS(reconnect == 0, "reconnect != 0");

  rc= mysql_options(mysql, MYSQL_OPT_RECONNECT, &my_true);
  check_mysql_rc(rc, mysql);

  mysql_get_option(mysql, MYSQL_OPT_RECONNECT, &reconnect);
  FAIL_UNLESS(reconnect == 1, "reconnect != 1");

  if (!(my_test_connect(mysql, hostname, username,
                           password, schema, port,
                           socketname, 0)))
  {
    diag("connection failed");
    mysql_close(mysql);
    return FAIL;
  }

  mysql_get_option(mysql, MYSQL_OPT_RECONNECT, &reconnect);
  FAIL_UNLESS(reconnect == 1, "reconnect != 1");

  mysql_close(mysql);

  mysql= mysql_init(NULL);
  FAIL_IF(!mysql, "not enough memory");

  mysql_get_option(mysql, MYSQL_OPT_RECONNECT, &reconnect);
  FAIL_UNLESS(reconnect == 0, "reconnect != 0");

  if (!(my_test_connect(mysql, hostname, username,
                           password, schema, port,
                           socketname, 0)))
  {
    diag("connection failed");
    mysql_close(mysql);
    return FAIL;
  }

  mysql_get_option(mysql, MYSQL_OPT_RECONNECT, &reconnect);
  FAIL_UNLESS(reconnect == 0, "reconnect != 0");

  mysql_close(mysql);
  return OK;
}


static int test_compress(MYSQL *mysql)
{
  // maxscale doesn't support compression
  MYSQL_RES *res;
  MYSQL_ROW row;
  int rc;
  SKIP_MAXSCALE;

  mysql= mysql_init(NULL);
  FAIL_IF(!mysql, "not enough memory");

  /* use compressed protocol */
  rc= mysql_options(mysql, MYSQL_OPT_COMPRESS, NULL);

  if (!(my_test_connect(mysql, hostname, username,
                           password, schema, port,
                           socketname, 0)))
  {
    diag("connection failed");
    return FAIL;
  }

  rc= mysql_query(mysql, "SHOW STATUS LIKE 'compression'");
  check_mysql_rc(rc, mysql);
  res= mysql_store_result(mysql);
  row= mysql_fetch_row(res);
  FAIL_UNLESS(strcmp(row[1], "ON") == 0, "Compression off");
  mysql_free_result(res);

  mysql_close(mysql);
  return OK;
}

static int test_reconnect(MYSQL *mysql)
{
  my_bool my_true= TRUE;
  MYSQL *mysql1;
  int rc;
  my_bool reconnect;
  SKIP_MAXSCALE;

  mysql1= mysql_init(NULL);
  FAIL_IF(!mysql1, "not enough memory");

  mysql_get_option(mysql1, MYSQL_OPT_RECONNECT, &reconnect);
  FAIL_UNLESS(reconnect == 0, "reconnect != 0");

  rc= mysql_options(mysql1, MYSQL_OPT_RECONNECT, &my_true);
  check_mysql_rc(rc, mysql1);

  mysql_get_option(mysql1, MYSQL_OPT_RECONNECT, &reconnect);
  FAIL_UNLESS(reconnect == 1, "reconnect != 1");

  if (!(my_test_connect(mysql1, hostname, username,
                           password, schema, port,
                           socketname, 0)))
  {
    diag("connection failed");
    return FAIL;
  }

  mysql_get_option(mysql1, MYSQL_OPT_RECONNECT, &reconnect);
  FAIL_UNLESS(reconnect == 1, "reconnect != 1");

  diag("Thread_id before kill: %lu", mysql_thread_id(mysql1));
  mysql_kill(mysql, mysql_thread_id(mysql1));

  mysql_ping(mysql1);

  rc= mysql_query(mysql1, "SELECT 1 FROM DUAL LIMIT 0");
  check_mysql_rc(rc, mysql1);
  diag("Thread_id after kill: %lu", mysql_thread_id(mysql1));

  mysql_get_option(mysql1, MYSQL_OPT_RECONNECT, &reconnect);
  FAIL_UNLESS(reconnect == 1, "reconnect != 1");
  mysql_close(mysql1);
  return OK;
}

int test_conc21(MYSQL *mysql)
{
  int rc;
  MYSQL_RES *res= NULL;
  MYSQL_ROW row;
  char tmp[256];
  unsigned int check_server_version= 0;
  int major=0, minor= 0, patch=0;
  SKIP_MAXSCALE;

  rc= mysql_query(mysql, "SELECT @@version");
  check_mysql_rc(rc, mysql);

  res= mysql_store_result(mysql);
  FAIL_IF(res == NULL, "invalid result set");

  row= mysql_fetch_row(res);
  strcpy(tmp, row[0]);
  mysql_free_result(res);
  
  sscanf(tmp, "%d.%d.%d", &major, &minor, &patch);

  check_server_version= major * 10000 + minor * 100 + patch;

  FAIL_IF(mysql_get_server_version(mysql) != check_server_version, "Numeric server version mismatch");
  FAIL_IF(strcmp(mysql_get_server_info(mysql), tmp) != 0, "String server version mismatch");
  return OK;
}

int test_conc26(MYSQL *unused __attribute__((unused)))
{
  MYSQL *mysql= mysql_init(NULL);
  mysql_options(mysql, MYSQL_SET_CHARSET_NAME, "ascii");

  FAIL_IF(my_test_connect(mysql, hostname, "notexistinguser", "password", schema, port, NULL, CLIENT_REMEMBER_OPTIONS), 
          "Error expected");
  FAIL_IF(!mysql->options.charset_name || strcmp(mysql->options.charset_name, "ascii") != 0,
          "expected charsetname=ascii");
  mysql_close(mysql);

  mysql= mysql_init(NULL);
  FAIL_IF(my_test_connect(mysql, hostname, "notexistinguser", "password", schema, port, NULL, 0), 
          "Error expected");
  FAIL_IF(mysql->options.charset_name, "Error: options not freed");
  mysql_close(mysql);

  return OK;
}

int test_connection_timeout(MYSQL *unused __attribute__((unused)))
{
  unsigned int timeout= 5;
  time_t start, elapsed;
  MYSQL *mysql= mysql_init(NULL);
  mysql_options(mysql, MYSQL_OPT_CONNECT_TIMEOUT, (unsigned int *)&timeout);
  start= time(NULL);
  if (my_test_connect(mysql, "192.168.1.101", "notexistinguser", "password", schema, port, NULL, CLIENT_REMEMBER_OPTIONS))
  {
    diag("Error expected - maybe you have to change hostname");
    return FAIL;
  }
  elapsed= time(NULL) - start;
  diag("elapsed: %lu", (unsigned long)elapsed);
  mysql_close(mysql);
  FAIL_IF((unsigned int)elapsed > 2 * timeout, "timeout ignored");
  return OK;
}

int test_connection_timeout2(MYSQL *unused __attribute__((unused)))
{
  unsigned int timeout= 5;
  time_t start, elapsed;
  MYSQL *mysql;

  SKIP_SKYSQL;
  SKIP_MAXSCALE;
  SKIP_TLS;

  mysql= mysql_init(NULL);
  mysql_options(mysql, MYSQL_OPT_CONNECT_TIMEOUT, (unsigned int *)&timeout);
  mysql_options(mysql, MYSQL_INIT_COMMAND, "set @a:=SLEEP(7)");
  start= time(NULL);
  if (my_test_connect(mysql, hostname, username, password, schema, port, NULL, CLIENT_REMEMBER_OPTIONS))
  {
  elapsed= time(NULL) - start;
  diag("elapsed: %lu", (unsigned long)elapsed);
    diag("timeout error expected");
    return FAIL;
  }
  elapsed= time(NULL) - start;
  diag("elapsed: %lu", (unsigned long)elapsed);
  mysql_close(mysql);
  FAIL_IF((unsigned int)elapsed > 2 * timeout, "timeout ignored");
  return OK;
}

int test_connection_timeout3(MYSQL *unused __attribute__((unused)))
{
  unsigned int timeout= 5;
  unsigned int read_write_timeout= 10;
  int rc;
  time_t start, elapsed;
  MYSQL *mysql= mysql_init(NULL);
  mysql_options(mysql, MYSQL_OPT_CONNECT_TIMEOUT, (unsigned int *)&timeout);
  mysql_options(mysql, MYSQL_OPT_READ_TIMEOUT, (unsigned int *)&read_write_timeout);
  mysql_options(mysql, MYSQL_OPT_WRITE_TIMEOUT, (unsigned int *)&read_write_timeout);
  mysql_options(mysql, MYSQL_INIT_COMMAND, "set @a:=SLEEP(6)");
  start= time(NULL);
  if (my_test_connect(mysql, hostname, username, password, schema, port, socketname, CLIENT_REMEMBER_OPTIONS))
  {
    diag("timeout error expected");
    elapsed= time(NULL) - start;
    diag("elapsed: %lu", (unsigned long)elapsed);
    return FAIL;
  }
  elapsed= time(NULL) - start;
  diag("elapsed: %lu", (unsigned long)elapsed);
  FAIL_IF((unsigned int)elapsed > timeout + 1, "timeout ignored");

  mysql_close(mysql);
  mysql= mysql_init(NULL);
  mysql_options(mysql, MYSQL_OPT_CONNECT_TIMEOUT, (unsigned int *)&timeout);
  mysql_options(mysql, MYSQL_OPT_READ_TIMEOUT, (unsigned int *)&read_write_timeout);
  mysql_options(mysql, MYSQL_OPT_WRITE_TIMEOUT, (unsigned int *)&read_write_timeout);

  if (!my_test_connect(mysql, hostname, username, password, schema, port, socketname, CLIENT_REMEMBER_OPTIONS))
  {
    diag("Error: %s", mysql_error(mysql));
    return FAIL;
  }

  start= time(NULL);
  rc= mysql_query(mysql, "SET @a:=SLEEP(12)");
  elapsed= time(NULL) - start;
  diag("elapsed: %lu", (unsigned long)elapsed);
  FAIL_IF(!rc, "timeout expected");
  mysql_close(mysql);
  return OK;
}


/* test should run with valgrind */
static int test_conc118(MYSQL *mysql)
{
  int rc;
  my_bool reconnect= 1;
  SKIP_SKYSQL;
  SKIP_MAXSCALE;

  mysql_options(mysql, MYSQL_OPT_RECONNECT, &reconnect);

  mysql->options.unused_1= 1;

  rc= mysql_kill(mysql, mysql_thread_id(mysql));

  mysql_ping(mysql);

  rc= mysql_query(mysql, "SET @a:=1");
  check_mysql_rc(rc, mysql);

  FAIL_IF(mysql->options.unused_1 != 1, "options got lost");

  rc= mysql_kill(mysql, mysql_thread_id(mysql));

  mysql_ping(mysql);
  rc= mysql_query(mysql, "SET @a:=1");
  check_mysql_rc(rc, mysql);

  return OK;
}

static int test_wrong_bind_address(MYSQL *unused __attribute__((unused)))
{
  const char *bind_addr= "100.188.111.112";
  MYSQL *mysql;

  if (!hostname || !strcmp(hostname, "localhost"))
  {
    diag("test doesn't work with unix sockets");
    return SKIP;
  }
 
  mysql=  mysql_init(NULL);

  mysql_options(mysql, MYSQL_OPT_BIND, bind_addr);
  if (my_test_connect(mysql, hostname, username,
                             password, schema, port, socketname, 0))
  {
    diag("Error expected");
    mysql_close(mysql);
    return FAIL;
  }
  diag("Error: %s", mysql_error(mysql));
  mysql_close(mysql);
  return OK;
}

static int test_bind_address(MYSQL *my)
{
  MYSQL *mysql;
  char *bind_addr= getenv("MYSQL_TEST_BINDADDR");
  char query[128];
  int rc;

  SKIP_SKYSQL;

  if (!hostname || !strcmp(hostname, "localhost"))
  {
    diag("test doesn't work with unix sockets");
    return SKIP;
  }

  sprintf(query, "DROP USER '%s'@'%s'", username, bind_addr);
  rc= mysql_query(my, query);

  sprintf(query, "CREATE USER '%s'@'%s' IDENTIFIED BY '%s'", username, bind_addr, password);
  rc= mysql_query(my, query);
  check_mysql_rc(rc, my);

  sprintf(query, "GRANT ALL ON %s.* TO '%s'@'%s'", schema, username, bind_addr);
  rc= mysql_query(my, query);
  check_mysql_rc(rc, my);

  if (!bind_addr)
  {
    diag("No bind address specified");
    return SKIP;
  }

  mysql= mysql_init(NULL);
  mysql_options(mysql, MYSQL_OPT_BIND, bind_addr);

  if (!my_test_connect(mysql, bind_addr, username,
                             password, schema, port, socketname, 0))
  {
    diag("Error: %s\n", mysql_error(mysql));
    mysql_close(mysql);
    return FAIL;
  }
  diag("%s", mysql_get_host_info(mysql));
  mysql_close(mysql);
  return OK;
}

static int test_get_options(MYSQL *unused __attribute__((unused)))
{
  MYSQL *mysql= mysql_init(NULL);
  int options_int[]= {MYSQL_OPT_CONNECT_TIMEOUT, MYSQL_OPT_LOCAL_INFILE,
                      MYSQL_OPT_PROTOCOL, MYSQL_OPT_READ_TIMEOUT, MYSQL_OPT_WRITE_TIMEOUT, 0};
  my_bool options_bool[]= {MYSQL_OPT_RECONNECT, MYSQL_REPORT_DATA_TRUNCATION,
                           MYSQL_OPT_COMPRESS, MYSQL_OPT_SSL_VERIFY_SERVER_CERT, MYSQL_SECURE_AUTH,
#ifdef _WIN32    
    MYSQL_OPT_NAMED_PIPE,
#endif
                          0};
  int options_char[]= {MYSQL_READ_DEFAULT_FILE, MYSQL_READ_DEFAULT_GROUP, MYSQL_SET_CHARSET_NAME,
                       MYSQL_OPT_SSL_KEY, MYSQL_OPT_SSL_CA, MYSQL_OPT_SSL_CERT, MYSQL_OPT_SSL_CAPATH,
                       MYSQL_OPT_SSL_CIPHER, MYSQL_OPT_BIND, MARIADB_OPT_SSL_FP, MARIADB_OPT_SSL_FP_LIST,
                       MARIADB_OPT_TLS_PASSPHRASE, 0};

  const char *init_command[3]= {"SET @a:=1", "SET @b:=2", "SET @c:=3"};
  int elements= 0;
  char **command;


  int intval[2]= {1, 0};
  my_bool boolval[2]= {1, 0};
  const char *char1= "test";
  char *char2;
  int i;
  MYSQL *userdata;
  const char *attr_key[] = {"foo1", "foo2", "foo3"};
  const char *attr_val[] = {"bar1", "bar2", "bar3"};
  char **key, **val;

  for (i=0; i < (int)(sizeof(options_int)/sizeof(int)); i++)
  {
    mysql_options(mysql, options_int[i], &intval[0]);
    intval[1]= 0;
    mysql_get_optionv(mysql, options_int[i], &intval[1]);
    FAIL_IF(intval[0] != intval[1], "mysql_get_optionv (int) failed");
  }
  for (i=0; options_bool[i]; i++)
  {
    mysql_options(mysql, options_bool[i], &boolval[0]);
    intval[1]= 0;
    mysql_get_optionv(mysql, options_bool[i], &boolval[1]);
    FAIL_IF(boolval[0] != boolval[1], "mysql_get_optionv (my_bool) failed");
  }
  for (i=0; options_char[i]; i++)
  {
    mysql_options(mysql, options_char[i], char1);
    char2= NULL;
    mysql_get_optionv(mysql, options_char[i], (void *)&char2);
    if (options_char[i] != MYSQL_SET_CHARSET_NAME) 
      FAIL_IF(strcmp(char1, char2), "mysql_get_optionv (char) failed");
  }

  for (i=0; i < 3; i++)
    mysql_options(mysql, MYSQL_INIT_COMMAND, init_command[i]);

  mysql_get_optionv(mysql, MYSQL_INIT_COMMAND, &command, &elements);
  FAIL_IF(elements != 3, "expected 3 elements");
  for (i=0; i < 3; i++)
    FAIL_IF(strcmp(init_command[i], command[i]), "wrong init command");
  for (i=0; i < 3; i++)
    mysql_optionsv(mysql, MYSQL_OPT_CONNECT_ATTR_ADD, attr_key[i], attr_val[i]);

  mysql_get_optionv(mysql, MYSQL_OPT_CONNECT_ATTRS, NULL, NULL, &elements);
  FAIL_IF(elements != 3, "expected 3 connection attributes");

  key= (char **)malloc(sizeof(char *) * elements);
  val= (char **)malloc(sizeof(char *) * elements);

  mysql_get_optionv(mysql, MYSQL_OPT_CONNECT_ATTRS, &key, &val, &elements);
  for (i=0; i < elements; i++)
  {
    diag("%s => %s", key[i], val[i]);
  }

  free(key);
  free(val);

  mysql_optionsv(mysql, MARIADB_OPT_USERDATA, "my_app", (void *)mysql);
  mysql_get_optionv(mysql, MARIADB_OPT_USERDATA, (char *)"my_app", &userdata);

  FAIL_IF(mysql != userdata, "wrong userdata");
  mysql_close(mysql);
  return OK;
}

static int test_sess_track_db(MYSQL *mysql)
{
  int rc;
  const char *data;
  size_t len;
  char tmp_str[512];


  if (!(mysql->server_capabilities & CLIENT_SESSION_TRACKING))
  {
    diag("Server doesn't support session tracking (cap=%lu)", mysql->server_capabilities);
    return SKIP;
  }

  rc= mysql_query(mysql, "USE mysql");
  check_mysql_rc(rc, mysql);
  FAIL_IF(strcmp(mysql->db, "mysql"), "Expected new schema 'mysql'");

  FAIL_IF(mysql_session_track_get_first(mysql, SESSION_TRACK_SCHEMA, &data, &len),
          "session_track_get_first failed");
  FAIL_IF(strncmp(data, "mysql", len), "Expected new schema 'mysql'");

  sprintf(tmp_str, "USE %s", schema);
  rc= mysql_query(mysql, tmp_str);
  check_mysql_rc(rc, mysql);

  sprintf(tmp_str, "Expected new schema '%s'.", schema);

  FAIL_IF(strcmp(mysql->db, schema), tmp_str);

  FAIL_IF(mysql_session_track_get_first(mysql, SESSION_TRACK_SCHEMA, &data, &len),
          "session_track_get_first failed");
  FAIL_IF(strncmp(data, schema, len), tmp_str);

  if (mysql_get_server_version(mysql) >= 100300)
  {
    diag("charset: %s", mysql->charset->csname);
    rc= mysql_query(mysql, "SET NAMES ascii");
    check_mysql_rc(rc, mysql);
    if (!mysql_session_track_get_first(mysql, SESSION_TRACK_SYSTEM_VARIABLES, &data, &len))
    do {
      printf("# SESSION_TRACK_VARIABLES: %*.*s\n", (int)len, (int)len, data);
    } while (!mysql_session_track_get_next(mysql, SESSION_TRACK_SYSTEM_VARIABLES, &data, &len));
    diag("charset: %s", mysql->charset->csname);
    FAIL_IF(strcmp(mysql->charset->csname, "ascii"),
            "Expected charset 'ascii'");

    rc= mysql_query(mysql, "SET NAMES latin1");
    check_mysql_rc(rc, mysql);
    FAIL_IF(strcmp(mysql->charset->csname, "latin1"), "Expected charset 'latin1'");
  }
  rc= mysql_query(mysql, "CREATE PROCEDURE p1() "
                         "BEGIN "
                         "SET @@autocommit=0; "
                         "SET NAMES utf8; "
                         "SET session auto_increment_increment=2; "
                         "END ");
  check_mysql_rc(rc, mysql);

  rc= mysql_query(mysql, "CALL p1()");
  check_mysql_rc(rc, mysql);

  if (!mysql_session_track_get_first(mysql, SESSION_TRACK_SYSTEM_VARIABLES, &data, &len))
  do {
    printf("# SESSION_TRACK_VARIABLES: %*.*s\n", (int)len, (int)len, data);
  } while (!mysql_session_track_get_next(mysql, SESSION_TRACK_SYSTEM_VARIABLES, &data, &len));

  rc= mysql_query(mysql, "DROP PROCEDURE IF EXISTS p1");
  check_mysql_rc(rc, mysql);

  return OK;
}

static int test_conc496(MYSQL *mysql)
{
  int rc;
  const char *data;
  size_t len;

  rc= mysql_query(mysql, "set @@session.session_track_transaction_info=STATE");

  if (rc && mysql_errno(mysql) == ER_UNKNOWN_SYSTEM_VARIABLE)
  {
    diag("session_track_transaction_info not supported");
    return SKIP;
  }

  check_mysql_rc(rc, mysql);

  rc= mysql_query(mysql, "BEGIN");
  check_mysql_rc(rc, mysql);
  if (!mysql_session_track_get_first(mysql, SESSION_TRACK_TRANSACTION_STATE, &data, &len))
  do {
    FAIL_IF(len != 8, "expected 8 bytes");
    FAIL_IF(data[0] != 'T', "expected transaction");
  } while (!mysql_session_track_get_next(mysql, SESSION_TRACK_TRANSACTION_STATE, &data, &len));

  rc= mysql_query(mysql, "CREATE TEMPORARY TABLE t1(a int) ENGINE=InnoDB");
  check_mysql_rc(rc, mysql);
  rc= mysql_query(mysql, "COMMIT");
  
  check_mysql_rc(rc, mysql);

  if (!mysql_session_track_get_first(mysql, SESSION_TRACK_TRANSACTION_STATE, &data, &len))
  do {
    FAIL_IF(len != 8, "expected 8 bytes");
    FAIL_IF(data[0] != '_', "expected underscore");
  } while (!mysql_session_track_get_next(mysql, SESSION_TRACK_TRANSACTION_STATE, &data, &len));

  return OK;
}


static int test_unix_socket_close(MYSQL *unused __attribute__((unused)))
{
#ifdef _WIN32
  diag("test does not run on Windows");
  return SKIP;
#else
  MYSQL *mysql= mysql_init(NULL);
  FILE *fp;
  int i;

  SKIP_SKYSQL;
  SKIP_TRAVIS();

  if (!(fp= fopen("./dummy_sock", "w")))
  {
    diag("couldn't create dummy socket");
    return FAIL;
  }
  fclose(fp);

  for (i=0; i < 10000; i++)
  {
    my_test_connect(mysql, "localhost", "user", "passwd", NULL, 0, "./dummy_sock", 0);
    /* check if we run out of sockets */
    if (mysql_errno(mysql) == 2001)
    {
      diag("out of sockets after %d attempts", i);
      mysql_close(mysql);
      return FAIL;
    }
  }
  mysql_close(mysql);
  return OK;
#endif
}


static int test_reset(MYSQL *mysql)
{
  int rc;
  MYSQL_RES *res;

  if (mysql_get_server_version(mysql) < 100200)
    return SKIP;

  rc= mysql_query(mysql, "DROP TABLE IF EXISTS t1");
  check_mysql_rc(rc, mysql);

  rc= mysql_query(mysql, "CREATE TABLE t1 (a int)");
  check_mysql_rc(rc, mysql);

  rc= mysql_query(mysql, "INSERT INTO t1 VALUES (1),(2),(3)");
  check_mysql_rc(rc, mysql);

  FAIL_IF(mysql_affected_rows(mysql) != 3, "Expected 3 rows");

  rc= mysql_reset_connection(mysql);
  check_mysql_rc(rc, mysql);

  FAIL_IF(mysql_affected_rows(mysql) != ~(my_ulonglong)0, "Expected 0 rows");

  rc= mysql_query(mysql, "SELECT a FROM t1");
  check_mysql_rc(rc, mysql);

  rc= mysql_query(mysql, "SELECT 1 FROM DUAL");
  FAIL_IF(!rc, "Error expected"); 

  rc= mysql_reset_connection(mysql);
  check_mysql_rc(rc, mysql);

  res= mysql_store_result(mysql);
  FAIL_IF(res, "expected no result");

  rc= mysql_query(mysql, "SELECT a FROM t1");
  check_mysql_rc(rc, mysql);

  res= mysql_use_result(mysql);
  FAIL_IF(!res, "expected result");

  rc= mysql_reset_connection(mysql);
  check_mysql_rc(rc, mysql);

  FAIL_IF(mysql_fetch_row(res), "expected error");

  mysql_free_result(res);

  rc= mysql_query(mysql, "DROP TABLE t1");
  check_mysql_rc(rc, mysql);

  return OK;
}

static int test_auth256(MYSQL *my)
{
  MYSQL *mysql= mysql_init(NULL);
  int rc;
  MYSQL_RES *res;
  my_ulonglong num_rows= 0;
  char query[1024];
  SKIP_MAXSCALE;

  if (IS_SKYSQL(hostname))
    return SKIP;

  // xpand doesn't have information_schema.plugins
  SKIP_XPAND;

  if (!mysql_client_find_plugin(mysql, "sha256_password", MYSQL_CLIENT_AUTHENTICATION_PLUGIN))
  {
    diag("sha256_password plugin not available");
    mysql_close(mysql);
    return SKIP;
  }

  rc= mysql_query(my, "SELECT * FROM information_schema.plugins where plugin_name='sha256_password'");
  check_mysql_rc(rc, mysql);

  res= mysql_store_result(my);
  num_rows= mysql_num_rows(res);
  mysql_free_result(res);

  if (!num_rows)
  {
    diag("server doesn't support sha256 authentication");
    mysql_close(mysql);
    return SKIP;
  }

  rc= mysql_query(my, "DROP USER IF EXISTS sha256user@localhost");
  check_mysql_rc(rc, mysql);

  sprintf(query, "CREATE user 'sha256user'@'%s' identified with sha256_password by 'foo'", this_host);
  rc= mysql_query(my, query);
  check_mysql_rc(rc, my);

  if (!my_test_connect(mysql, hostname, "sha256user", "foo", NULL, port, socketname, 0))
  {
    diag("error: %s", mysql_error(mysql));
    mysql_close(mysql);
    return FAIL;
  }
  mysql_close(mysql);

  mysql= mysql_init(NULL);
  mysql_options(mysql, MYSQL_SERVER_PUBLIC_KEY, "rsa_public_key.pem");
  if (!my_test_connect(mysql, hostname, "sha256user", "foo", NULL, port, socketname, 0))
  {
    diag("error: %s", mysql_error(mysql));
    mysql_close(mysql);
    return FAIL;
  }
  mysql_close(mysql);
  sprintf(query, "DROP USER 'sha256user'@'%s'", this_host);
  rc= mysql_query(my, query);
  check_mysql_rc(rc, mysql);
  return OK;
}

static int test_mdev13100(MYSQL *my __attribute__((unused)))
{
  MYSQL *mysql= mysql_init(NULL);
  int rc;
  FILE *fp;

  if (!(fp= fopen("./mdev13100.cnf", "w")))
    return FAIL;

   /* [client] group only */
  fprintf(fp, "[client]\n");
  fprintf(fp, "default-character-set=latin2\n");

  fclose(fp);

  rc= mysql_options(mysql, MYSQL_READ_DEFAULT_FILE, "./mdev13100.cnf");
  check_mysql_rc(rc, mysql);

  if (!my_test_connect(mysql, hostname, username,
                             password, schema, port, socketname, 0))
  {
    diag("Error: %s", mysql_error(mysql));
    return FAIL;
  }
  FAIL_IF(strcmp("latin2", mysql_character_set_name(mysql)), "Expected charset latin2");
  mysql_close(mysql);

  /* value from client-mariadb group */
  mysql= mysql_init(NULL);
  if (!(fp= fopen("./mdev13100.cnf", "w")))
    return FAIL;

  fprintf(fp, "[client]\n");
  fprintf(fp, "default-character-set=latin1\n");
  fprintf(fp, "[client-server]\n");
  fprintf(fp, "default-character-set=latin2\n");

  fclose(fp);

  rc= mysql_options(mysql, MYSQL_READ_DEFAULT_FILE, "./mdev13100.cnf");
  check_mysql_rc(rc, mysql);

  if (!my_test_connect(mysql, hostname, username,
                             password, schema, port, socketname, 0))
  {
    diag("Error: %s", mysql_error(mysql));
    return FAIL;
  }
  FAIL_IF(strcmp("latin2", mysql_character_set_name(mysql)), "Expected charset latin2");
  mysql_close(mysql);

/* values from client-mariadb group */
  mysql= mysql_init(NULL);

if (!(fp= fopen("./mdev13100.cnf", "w")))
    return FAIL;

  fprintf(fp, "[client]\n");
  fprintf(fp, "default-character-set=latin1\n");
  fprintf(fp, "[client-server]\n");
  fprintf(fp, "default-character-set=utf8\n");
  fprintf(fp, "[client-mariadb]\n");
  fprintf(fp, "default-character-set=latin2\n");

  fclose(fp);

  rc= mysql_options(mysql, MYSQL_READ_DEFAULT_FILE, "./mdev13100.cnf");
  check_mysql_rc(rc, mysql);

  if (!my_test_connect(mysql, hostname, username,
                             password, schema, port, socketname, 0))
  {
    diag("Error: %s", mysql_error(mysql));
    return FAIL;
  }
  FAIL_IF(strcmp("latin2", mysql_character_set_name(mysql)), "Expected charset latin2");
  mysql_close(mysql);

/* values from mdev-13100 group */
  mysql= mysql_init(NULL);
  if (!(fp= fopen("./mdev13100.cnf", "w")))
    return FAIL;

  fprintf(fp, "[client]\n");
  fprintf(fp, "default-character-set=latin1\n");
  fprintf(fp, "[client-server]\n");
  fprintf(fp, "default-character-set=latin1\n");
  fprintf(fp, "[client-mariadb]\n");
  fprintf(fp, "default-character-set=utf8\n");
  fprintf(fp, "[mdev13100]\n");
  fprintf(fp, "default-character-set=latin2\n");

  fclose(fp);

  rc= mysql_options(mysql, MYSQL_READ_DEFAULT_FILE, "./mdev13100.cnf");
  check_mysql_rc(rc, mysql);
  rc= mysql_options(mysql, MYSQL_READ_DEFAULT_GROUP, "mdev13100");
  check_mysql_rc(rc, mysql);

  if (!my_test_connect(mysql, hostname, username,
                             password, schema, port, socketname, 0))
  {
    diag("Error: %s", mysql_error(mysql));
    return FAIL;
  }
  FAIL_IF(strcmp("latin2", mysql_character_set_name(mysql)), "Expected charset latin2");
  mysql_close(mysql);

/* values from [programname] group */
  mysql= mysql_init(NULL);
  if (!(fp= fopen("./mdev13100.cnf", "w")))
    return FAIL;

  fprintf(fp, "[client]\n");
  fprintf(fp, "default-character-set=utf8\n");
  fprintf(fp, "[client-server]\n");
  fprintf(fp, "default-character-set=utf8\n");
  fprintf(fp, "[client-mariadb]\n");
  fprintf(fp, "default-character-set=latin2\n");

  fclose(fp);

  rc= mysql_options(mysql, MYSQL_READ_DEFAULT_FILE, "./mdev13100.cnf");
  check_mysql_rc(rc, mysql);
  rc= mysql_options(mysql, MYSQL_READ_DEFAULT_GROUP, "");
  check_mysql_rc(rc, mysql);

  if (!my_test_connect(mysql, hostname, username,
                             password, schema, port, socketname, 0))
  {
    diag("Error: %s", mysql_error(mysql));
    return FAIL;
  }
  diag("character set: %s", mysql_character_set_name(mysql));
  FAIL_IF(strcmp("latin2", mysql_character_set_name(mysql)), "Expected charset latin2");
  mysql_close(mysql);

  remove("./mdev13100.cnf");

  return OK;
}

static int test_conc276(MYSQL *unused __attribute__((unused)))
{
  MYSQL *mysql= mysql_init(NULL);
  int rc;
  my_bool val= 1;

  mysql_options(mysql, MYSQL_OPT_SSL_ENFORCE, &val);
  mysql_options(mysql, MYSQL_OPT_RECONNECT, &val);

  if (!my_test_connect(mysql, hostname, username, password, schema, port, socketname, 0))
  {
    diag("Connection failed. Error: %s", mysql_error(mysql));
    mysql_close(mysql);
    return FAIL;
  }
  diag("Cipher in use: %s", mysql_get_ssl_cipher(mysql));

  rc= mariadb_reconnect(mysql);
  check_mysql_rc(rc, mysql);

  diag("Cipher in use: %s", mysql_get_ssl_cipher(mysql));
  /* this shouldn't crash anymore */
  rc= mysql_query(mysql, "SET @a:=1");
  check_mysql_rc(rc, mysql);

  mysql_close(mysql);
  return OK;
}

static int test_expired_pw(MYSQL *my)
{
  MYSQL *mysql;
  int rc;
  char query[512];
  unsigned char expire= 1;

  if (mariadb_connection(my) ||
     !(my->server_capabilities & CLIENT_CAN_HANDLE_EXPIRED_PASSWORDS))
  {
    diag("Server doesn't support password expiration");
    return SKIP;
  }
  sprintf(query, "DROP USER 'foo'@'%s'", this_host);
  rc= mysql_query(my, query);

  sprintf(query, "CREATE USER 'foo'@'%s' IDENTIFIED BY 'foo'", this_host);
  rc= mysql_query(my, query);
  check_mysql_rc(rc, my);

  sprintf(query, "GRANT ALL ON *.* TO 'foo'@'%s'", this_host);
  rc= mysql_query(my, query);
  check_mysql_rc(rc, my);

  sprintf(query, "ALTER USER 'foo'@'%s' PASSWORD EXPIRE", this_host);
  rc= mysql_query(my, query);
  check_mysql_rc(rc, my);

  mysql= mysql_init(NULL);

  my_test_connect(mysql, hostname, "foo", "foo", schema,
                  port, socketname, 0);

  FAIL_IF(!mysql_errno(mysql), "Error expected");
  mysql_close(mysql);

  mysql= mysql_init(NULL);
  mysql_optionsv(mysql, MYSQL_OPT_CAN_HANDLE_EXPIRED_PASSWORDS, &expire);

  my_test_connect(mysql, hostname, "foo", "foo", schema,
                  port, socketname, 0);

  /* we should be in sandbox mode now, only set commands should be allowed */
  rc= mysql_query(mysql, "DROP TABLE IF EXISTS t1");
  FAIL_IF(!rc, "Error expected (we are in sandbox mode");

  diag("error: %d %s", mysql_errno(mysql), mysql_error(mysql));
  FAIL_IF(mysql_errno(mysql) != ER_MUST_CHANGE_PASSWORD &&
          mysql_errno(mysql) != ER_MUST_CHANGE_PASSWORD_LOGIN, "Error 1820/1862 expected");

  mysql_close(mysql);

  sprintf(query, "DROP USER 'foo'@'%s'", this_host);
  rc= mysql_query(my, query);
  check_mysql_rc(rc, my);

  return OK;
}

static int test_conc315(MYSQL *mysql)
{
  int rc;
  const char *csname;
  SKIP_SKYSQL;
  SKIP_MAXSCALE;

  if (!is_mariadb)
    return SKIP;

  mysql_get_optionv(mysql, MYSQL_SET_CHARSET_NAME, (void *)&csname);
  diag("csname=%s", csname);
  FAIL_UNLESS(strcmp(csname, MARIADB_DEFAULT_CHARSET) == 0, "Wrong default character set");

  rc= mysql_change_user(mysql, username, password, schema);
  check_mysql_rc(rc, mysql);
  mysql_get_optionv(mysql, MYSQL_SET_CHARSET_NAME, (void *)&csname);
  FAIL_UNLESS(strcmp(csname, MARIADB_DEFAULT_CHARSET) == 0, "Wrong default character set");
  return OK;
}
#ifndef WIN32
static int test_conc317(MYSQL *unused __attribute__((unused)))
{
  MYSQL *mysql;
  my_bool reconnect = 0;
  FILE *fp= NULL;
  const char *env= getenv("MYSQL_TMP_DIR");
  char cnf_file1[FN_REFLEN + 1];

  SKIP_SKYSQL;

  if (travis_test)
    return SKIP;

  if (!env)
    env= "/tmp";

  setenv("HOME", env, 1);

  snprintf(cnf_file1, FN_REFLEN, "%s%c.my.cnf", env, FN_LIBCHAR);

  FAIL_IF(!access(cnf_file1, R_OK), "access");

  mysql= mysql_init(NULL);
  fp= fopen(cnf_file1, "w");
  FAIL_IF(!fp, "fopen");

  fprintf(fp, "[client]\ndefault-character-set = latin2\nreconnect= 1\n");
  fclose(fp);

  mysql_options(mysql, MYSQL_READ_DEFAULT_GROUP, "");
  my_test_connect(mysql, hostname, username, password,
                  schema, port, socketname, 0);

  remove(cnf_file1);

  FAIL_IF(strcmp(mysql_character_set_name(mysql), "latin2"), "expected charset latin2");
  mysql_get_optionv(mysql, MYSQL_OPT_RECONNECT, &reconnect);
  FAIL_IF(reconnect != 1, "expected reconnect=1");
  mysql_close(mysql);
  return OK;
}

static int test_conc327(MYSQL *unused __attribute__((unused)))
{
  MYSQL *mysql;
  my_bool reconnect = 0;
  FILE *fp1= NULL, *fp2= NULL;
  const char *env= getenv("MYSQL_TMP_DIR");
  char cnf_file1[FN_REFLEN + 1];
  char cnf_file2[FN_REFLEN + 1];

  SKIP_SKYSQL;

  if (travis_test)
    return SKIP;

  if (!env)
    env= "/tmp";

  setenv("HOME", env, 1);

  snprintf(cnf_file1, FN_REFLEN, "%s%c.my.cnf", env, FN_LIBCHAR);
  snprintf(cnf_file2, FN_REFLEN, "%s%c.my.tmp", env, FN_LIBCHAR);

  FAIL_IF(!access(cnf_file1, R_OK), "access");

  fp1= fopen(cnf_file1, "w");
  fp2= fopen(cnf_file2, "w");
  FAIL_IF(!fp1 || !fp2, "fopen failed");

  fprintf(fp1, "!include %s\n", cnf_file2);
  
  fprintf(fp2, "[client]\ndefault-character-set = latin2\nreconnect= 1\n");
  fclose(fp1);
  fclose(fp2);

  mysql= mysql_init(NULL);
  mysql_options(mysql, MYSQL_READ_DEFAULT_GROUP, "");
  my_test_connect(mysql, hostname, username, password,
                  schema, port, socketname, 0);

  remove(cnf_file1);
  remove(cnf_file2);

  diag("new charset: %s", mysql->options.charset_name);
  FAIL_IF(strcmp(mysql_character_set_name(mysql), "latin2"), "expected charset latin2");
  mysql_get_optionv(mysql, MYSQL_OPT_RECONNECT, &reconnect);
  FAIL_IF(reconnect != 1, "expected reconnect=1");
  mysql_close(mysql);

  snprintf(cnf_file1, FN_REFLEN, "%s%cmy.cnf", env, FN_LIBCHAR);
  fp1= fopen(cnf_file1, "w");
  fp2= fopen(cnf_file2, "w");
  FAIL_IF(!fp1 || !fp2, "fopen failed");

  fprintf(fp2, "!includedir %s\n", env);
  
  fprintf(fp1, "[client]\ndefault-character-set = latin2\nreconnect= 1\n");
  fclose(fp1);
  fclose(fp2);
  mysql= mysql_init(NULL);
  mysql_options(mysql, MYSQL_READ_DEFAULT_FILE, cnf_file2);
  my_test_connect(mysql, hostname, username, password,
                  schema, port, socketname, 0);

  remove(cnf_file1);
  remove(cnf_file2);

  FAIL_IF(strcmp(mysql_character_set_name(mysql), "latin2"), "expected charset latin2");
  mysql_get_optionv(mysql, MYSQL_OPT_RECONNECT, &reconnect);
  FAIL_IF(reconnect != 1, "expected reconnect=1");
  mysql_close(mysql);

  return OK;
}
#endif

static int test_conc332(MYSQL *unused __attribute__((unused)))
{
  int rc;
  MYSQL *mysql= mysql_init(NULL);
  int server_status1, server_status2;

  SKIP_SKYSQL;
  SKIP_MAXSCALE;

  mysql_options(mysql, MYSQL_SET_CHARSET_NAME, "utf8mb4");

  my_test_connect(mysql, hostname, username, password, schema,
                  port, socketname, 0);

  FAIL_IF(mysql_errno(mysql), "Error during connect");

  mariadb_get_infov(mysql, MARIADB_CONNECTION_SERVER_STATUS, &server_status1);
  diag("server_status: %d", server_status1);

  if (server_status1 & SERVER_STATUS_AUTOCOMMIT)
    rc= mysql_query(mysql, "SET autocommit= 0");
  else
    rc= mysql_query(mysql, "SET autocommit= 1");
  check_mysql_rc(rc, mysql);
  mariadb_get_infov(mysql, MARIADB_CONNECTION_SERVER_STATUS, &server_status2);
  diag("server_status after changing autocommit: %d", server_status2);

  rc= mysql_change_user(mysql, username, password, schema);
  check_mysql_rc(rc, mysql);

  mariadb_get_infov(mysql, MARIADB_CONNECTION_SERVER_STATUS, &server_status2);
  diag("server_status after mysql_change_user: %d", server_status2);
  if (server_status1 != server_status2)
  {
    diag("Expected server_status %d instead of %d", server_status1, server_status2);
    mysql_close(mysql);
    return FAIL;
  }
  mysql_close(mysql);
  return OK;
}

static int test_conc351(MYSQL *unused __attribute__((unused)))
{
  int rc;
  const char *data;
  size_t len;
  MYSQL *mysql= mysql_init(NULL);
  ulong capabilities= 0;

  my_test_connect(mysql, hostname, username, password, schema,
                  port, socketname, 0);

  FAIL_IF(mysql_errno(mysql), "Error during connect");

  mariadb_get_infov(mysql, MARIADB_CONNECTION_SERVER_CAPABILITIES, &capabilities);
  if (!(capabilities & CLIENT_SESSION_TRACKING))
  {
    mysql_close(mysql);
    diag("Server doesn't support session tracking (cap=%lu)", mysql->server_capabilities);
    return SKIP;
  }
  rc= mysql_query(mysql, "USE mysql");
  check_mysql_rc(rc, mysql);
  FAIL_IF(strcmp(mysql->db, "mysql"), "Expected new schema 'mysql'");

  FAIL_IF(mysql_session_track_get_first(mysql, SESSION_TRACK_SCHEMA, &data, &len), "expected session track schema");

  rc= mysql_query(mysql, "SET @a:=1");
  check_mysql_rc(rc, mysql);

  FAIL_IF(!mysql_session_track_get_first(mysql, SESSION_TRACK_SCHEMA, &data, &len), "expected no schema tracking information");

  mysql_close(mysql);
  return OK;
}

static int test_conc312(MYSQL *my)
{
  int rc;
  char query[1024];
  MYSQL *mysql;

  sprintf(query, "DROP USER 'foo'@'%s'", this_host);
  rc= mysql_query(my, query);

  sprintf(query, "CREATE USER 'foo'@'%s' IDENTIFIED WITH caching_sha2_password BY 'foo'", this_host);
  rc= mysql_query(my, query);

  if (rc)
  {
    diag("Error: %s", mysql_error(my));
    diag("caching_sha256_password not supported");
    return SKIP; 
  }

  sprintf(query, "GRANT ALL ON %s.* TO 'foo'@'%s'", schema, this_host);
  rc= mysql_query(my, query);
  check_mysql_rc(rc, my);

  mysql= mysql_init(NULL);
  if (!my_test_connect(mysql, hostname, "foo", "foo", schema, port, socketname, 0))
  {
    diag("Error: %s", mysql_error(mysql));
    return FAIL;
  }

  mysql_close(mysql);
  
  sprintf(query, "DROP USER 'foo'@'%s'", this_host);
  rc= mysql_query(my, query);
  check_mysql_rc(rc, mysql);

  return OK;
}

static int test_conc366(MYSQL *mysql)
{
  char query[1024];
  int rc;
  MYSQL *my;

  SKIP_SKYSQL;
  SKIP_MAXSCALE;

  if (!is_mariadb)
  {
    diag("feature not supported by MySQL server");
    return SKIP;
  }

  /* check if ed25519 plugin is available */
  if (!mysql_client_find_plugin(mysql, "client_ed25519", MYSQL_CLIENT_AUTHENTICATION_PLUGIN))
  {
    diag("client_ed25519 plugin not available");
    return SKIP;
  }

  rc= mysql_query(mysql, "INSTALL SONAME 'auth_ed25519'");
  if (rc)
  {
    diag("feature not supported, ed25519 plugin not available");
    return SKIP;
  }

  if (mysql_get_server_version(mysql) < 100400) {
    sprintf(query, "CREATE OR REPLACE USER 'ede'@'%s' IDENTIFIED VIA ed25519 USING '6aW9C7ENlasUfymtfMvMZZtnkCVlcb1ssxOLJ0kj/AA'", this_host);
  } else {
    sprintf(query, "CREATE OR REPLACE USER 'ede'@'%s' IDENTIFIED VIA ed25519 USING PASSWORD('MySup8%%rPassw@ord')", this_host);
  }
  rc= mysql_query(mysql, query);
  check_mysql_rc(rc, mysql);

  sprintf(query, "GRANT ALL ON %s.* TO 'ede'@'%s'", schema, this_host);
  rc= mysql_query(mysql, query);
  check_mysql_rc(rc, mysql);

  my= mysql_init(NULL);
  if (plugindir)
    mysql_options(my, MYSQL_PLUGIN_DIR, plugindir);
  if (!my_test_connect(my, hostname, "ede", "MySup8%rPassw@ord", schema, port, socketname, 0))
  {
    diag("Error: %s", mysql_error(my));
    return FAIL;
  }
  mysql_close(my);

  sprintf(query, "DROP USER 'ede'@'%s'", this_host);
  rc= mysql_query(mysql, query);
  check_mysql_rc(rc, mysql);

  sprintf(query, "UNINSTALL SONAME 'auth_ed25519'");
  rc= mysql_query(mysql, query);
  check_mysql_rc(rc, mysql);
  return OK;
}

static int test_conc392(MYSQL *mysql)
{
  int rc;
  const char *data;
  size_t len;
  ulong capabilities= 0;

  SKIP_MYSQL(mysql);

  mariadb_get_infov(mysql, MARIADB_CONNECTION_SERVER_CAPABILITIES, &capabilities);
  if (!(capabilities & CLIENT_SESSION_TRACKING))
  {
    diag("Server doesn't support session tracking (cap=%lu)", mysql->server_capabilities);
    return SKIP;
  }
  
  rc= mysql_query(mysql, "set session_track_state_change=1");
  check_mysql_rc(rc, mysql);

  if (mysql_session_track_get_first(mysql, SESSION_TRACK_STATE_CHANGE, &data, &len))
  {
    diag("session_track_get_first failed");
    return FAIL;
  }
  
  FAIL_IF(len != 1, "Expected length 1");
  return OK;
}

static int test_conc443(MYSQL *my __attribute__((unused)))
{
  my_bool x= 1;
  unsigned long thread_id= 0;
  char query[128];
  MYSQL_RES *result;
  MYSQL_ROW row;
  int rc;

  MYSQL *mysql= mysql_init(NULL);

  SKIP_MAXSCALE;

  mysql_options(mysql, MYSQL_INIT_COMMAND, "set @a:=3");
  mysql_options(mysql, MYSQL_OPT_RECONNECT, &x);

  if (!my_test_connect(mysql, hostname, username, password, schema, port, socketname, CLIENT_REMEMBER_OPTIONS))
  {
    diag("Connection failed. Error: %s", mysql_error(mysql));
    mysql_close(mysql);
  }

  thread_id= mysql_thread_id(mysql);

  sprintf(query, "KILL %lu", thread_id);
  rc= mysql_query(mysql, query);

  sleep(3);

  rc= mysql_ping(mysql);
  check_mysql_rc(rc, mysql);

  rc= mysql_query(mysql, "SELECT @a");
  check_mysql_rc(rc, mysql);

  FAIL_IF(mysql_thread_id(mysql) == thread_id, "Expected different thread id");

  result= mysql_store_result(mysql);
  if (!result)
    return FAIL;
  row= mysql_fetch_row(result);
  FAIL_IF(strcmp(row[0],"3"), "Wrong result");

  mysql_free_result(result);
  mysql_close(mysql);

  return OK;
}

static int test_default_auth(MYSQL *my __attribute__((unused)))
{
  MYSQL *mysql;

  SKIP_SKYSQL;
  SKIP_MAXSCALE;

  if (!is_mariadb)
    return SKIP;

  mysql= mysql_init(NULL);
  mysql_options(mysql, MYSQL_DEFAULT_AUTH, "mysql_clear_password");

  if (!my_test_connect(mysql, hostname, username, password, schema, port, socketname, CLIENT_REMEMBER_OPTIONS))
  {
    diag("Connection failed. Error: %s", mysql_error(mysql));
    mysql_close(mysql);
    return FAIL;
  }
  mysql_close(mysql);

  mysql= mysql_init(NULL);
  mysql_options(mysql, MYSQL_DEFAULT_AUTH, "caching_sha2_password");

  if (!my_test_connect(mysql, hostname, username, password, schema, port, socketname, CLIENT_REMEMBER_OPTIONS))
  {
    diag("Connection failed. Error: %s", mysql_error(mysql));
    mysql_close(mysql);
    return FAIL;
  
  }
  mysql_close(mysql);
  return OK;
}

static int test_gtid(MYSQL *mysql)
{
  int rc;
  const char *data;
  size_t len;

  if (is_mariadb)
    return SKIP;
  // https://jira.mariadb.org/browse/XPT-182
  SKIP_XPAND;

  rc= mysql_query(mysql, "SET @@session.session_track_state_change=1");
  check_mysql_rc(rc, mysql);

  rc= mysql_query(mysql, "SET @@session.session_track_gtids=OWN_GTID");
  check_mysql_rc(rc, mysql);

  rc= mysql_query(mysql, "BEGIN");
  check_mysql_rc(rc, mysql);

  rc= mysql_query(mysql, "DROP TABLE IF EXISTS t1");
  check_mysql_rc(rc, mysql);

  if (!mysql_session_track_get_first(mysql, SESSION_TRACK_GTIDS, &data, &len))
  do {
    printf("# SESSION_TRACK_GTIDS: %*.*s\n", (int)len, (int)len, data);
  } while (!mysql_session_track_get_next(mysql, SESSION_TRACK_GTIDS, &data, &len));

  rc= mysql_query(mysql, "CREATE TABLE t1 (a int)");
  check_mysql_rc(rc, mysql);

  if (!mysql_session_track_get_first(mysql, SESSION_TRACK_GTIDS, &data, &len))
  do {
    printf("# SESSION_TRACK_GTIDS: %*.*s\n", (int)len, (int)len, data);
  } while (!mysql_session_track_get_next(mysql, SESSION_TRACK_GTIDS, &data, &len));

  rc= mysql_query(mysql, "COMMIT");
  check_mysql_rc(rc, mysql);

  return OK;
}

static int test_conc490(MYSQL *my __attribute__((unused)))
{
  MYSQL *mysql= mysql_init(NULL);

  if (!my_test_connect(mysql, hostname, username,
                             password, NULL, port, socketname, CLIENT_CONNECT_WITH_DB))
  {
    diag("error: %s\n", mysql_error(mysql));
    return FAIL;
  }
  mysql_close(mysql);
  return OK;
}

<<<<<<< HEAD
static int test_conc544(MYSQL *mysql)
{
  int rc;
  MYSQL *my= mysql_init(NULL);
  char query[1024];

  SKIP_SKYSQL;
  SKIP_MAXSCALE;

  if (!mysql_client_find_plugin(mysql, "client_ed25519", MYSQL_CLIENT_AUTHENTICATION_PLUGIN))
  {
    diag("client_ed25519 plugin not available");
    return SKIP;
  }

  rc= mysql_query(mysql, "INSTALL SONAME 'auth_ed25519'");
  if (rc)
  {
    diag("feature not supported, ed25519 plugin not available");
    return SKIP;
  }

  rc= mysql_optionsv(my, MARIADB_OPT_RESTRICTED_AUTH, "client_ed25519");
  check_mysql_rc(rc, mysql);

  if (my_test_connect(my, hostname, username,
                             password, schema, port, socketname, 0))
  {
    diag("error expected (restricted auth)");
    return FAIL;
  }
  mysql_close(my);

  if (mysql_get_server_version(mysql) < 100400) {
    sprintf(query, "CREATE OR REPLACE USER 'ede'@'%s' IDENTIFIED VIA ed25519 USING '6aW9C7ENlasUfymtfMvMZZtnkCVlcb1ssxOLJ0kj/AA'", this_host);
  } else {
    sprintf(query, "CREATE OR REPLACE USER 'ede'@'%s' IDENTIFIED VIA ed25519 USING PASSWORD('MySup8%%rPassw@ord')", this_host);
  }
  rc= mysql_query(mysql, query);
  check_mysql_rc(rc, mysql);

  sprintf(query, "GRANT ALL ON %s.* TO 'ede'@'%s'", schema, this_host);
  rc= mysql_query(mysql, query);
  check_mysql_rc(rc, mysql);

  my= mysql_init(NULL);
  if (plugindir)
    mysql_optionsv(my, MYSQL_PLUGIN_DIR, plugindir);
  mysql_optionsv(my, MARIADB_OPT_RESTRICTED_AUTH, "client_ed25519, mysql_native_password");
  if (!my_test_connect(my, hostname, "ede", "MySup8%rPassw@ord", schema, port, socketname, 0))
  {
    diag("Error: %s", mysql_error(my));
    return FAIL;
  }
  mysql_close(my);

  sprintf(query, "DROP USER 'ede'@'%s'", this_host);
  rc= mysql_query(mysql, query);
  check_mysql_rc(rc, mysql);

  sprintf(query, "UNINSTALL SONAME 'auth_ed25519'");
  rc= mysql_query(mysql, query);
  check_mysql_rc(rc, mysql);

  return OK;
}

static int test_conn_str(MYSQL *my __attribute__((unused)))
{
  MYSQL *mysql= mysql_init(NULL);
  char conn_str[1024];
  int rc=OK;

  snprintf(conn_str, sizeof(conn_str)-1, "host=%s;user=%s;password={%s};port=%d;socket=%s",
                hostname ? hostname : "localhost", username ? username : "", 
                password ? password : "", 
                port, socketname ? socketname : "");

  /* SkySQL requires secure connection */
  if (IS_SKYSQL(hostname))
  {
    strcat(conn_str, ";ssl_enforce=1");
  }

  if (mariadb_connect(mysql, conn_str))
  {
    diag("host: %s", mysql->host);
    diag("user: %s", mysql->user);
    diag("cipher: %s", mysql_get_ssl_cipher(mysql));
  } else
  {
    diag("error: %s", mysql_error(mysql));
    rc= FAIL;
  }
  mysql_close(mysql);
  return rc;
}

static int test_conn_str_1(MYSQL *my __attribute__((unused)))
{
  MYSQL *mysql;
  FILE *fp;
  int rc;
  char conn_str[1024];
  mysql= mysql_init(NULL);

  if (!(fp= fopen("./conc274.cnf", "w")))
    return FAIL;

  sprintf(conn_str, "connection=host=%s;user=%s;password=%s;port=%d;ssl_enforce=1;socket=%s",
                hostname ? hostname : "localhost", username ? username : "", 
                password ? password : "", port, socketname ? socketname : "");

  /* SkySQL requires secure connection */
  if (IS_SKYSQL(hostname))
  {
    strcat(conn_str, ";ssl_enforce=1");
  }

  fprintf(fp, "[client]\n");
  fprintf(fp, "%s\n", conn_str);

  fclose(fp);

  rc= mysql_options(mysql, MYSQL_READ_DEFAULT_FILE, "./conc274.cnf");
  check_mysql_rc(rc, mysql);
  rc= mysql_options(mysql, MYSQL_READ_DEFAULT_GROUP, "");
  check_mysql_rc(rc, mysql);

  if (!my_test_connect(mysql, NULL, NULL, NULL, NULL, 0, NULL, 0))
  {
    diag("Error: %s", mysql_error(mysql));
    remove("./conc274.cnf");
    return FAIL;
  }
  remove("./conc274.cnf");

  if (!mysql_get_ssl_cipher(mysql))
  {
    diag("Error: No TLS connection");
    return FAIL;
  }
  diag("Cipher in use: %s", mysql_get_ssl_cipher(mysql));
  mysql_close(mysql);
  return OK;
}

static int test_conc365(MYSQL *my __attribute__((unused)))
{
  int rc= OK;
  MYSQL *mysql= mysql_init(NULL);
  char tmp[1024];

  snprintf(tmp, sizeof(tmp) - 1,
   "host=127.0.0.1:3300,%s;user=%s;password=%s;port=%d;socket=%s",
   hostname ? hostname : "localhost", username ? username : "", password ? password : "",
   port, socketname ? socketname : "");

 if (IS_SKYSQL(hostname))
   strcat(tmp, ";ssl_enforce=1");

 if (!mariadb_connect(mysql, tmp))
   rc= FAIL;

  mysql_close(mysql);

  if (rc)
    return rc;

  mysql= mysql_init(NULL);
  snprintf(tmp, sizeof(tmp) -1, "127.0.0.1:3300,%s:%d", hostname ? hostname : "localhost", port);
  if (!my_test_connect(mysql, tmp, username,
                             password, schema, port, socketname, 0))
  {
    diag("Error: %s", mysql_error(mysql));
    rc= FAIL;
  }

  mysql_close(mysql);

  if (rc)
    return rc;
  
  mysql= mysql_init(NULL);
  mysql_options(mysql, MARIADB_OPT_HOST, tmp);
  if (!my_test_connect(mysql, NULL, username,
                             password, schema, port, socketname, 0))
  {
    diag("Error: %s", mysql_error(mysql));
    rc= FAIL;
  }

  mysql_close(mysql);
  return rc;
}

static int test_conc365_reconnect(MYSQL *my)
{
  int rc= OK;
  MYSQL *mysql= mysql_init(NULL);
  char tmp[1024];
  my_bool reconnect= 1;

  mysql_options(mysql, MYSQL_OPT_RECONNECT, &reconnect);

  snprintf(tmp, sizeof(tmp) - 1,
   "host=127.0.0.1:3300,%s;user=%s;password=%s;port=%d;socket=%s",
   hostname ? hostname : "localhost", username ? username : "", password ? password : "",
   port, socketname ? socketname : "");

 if (IS_SKYSQL(hostname))
   strcat(tmp, ";ssl_enforce=1");

  if (!my_test_connect(mysql, tmp, username,
                             password, schema, port, socketname, CLIENT_REMEMBER_OPTIONS))
  {
    diag("Error: %s", mysql_error(mysql));
    rc= FAIL;
  }

  sprintf(tmp, "KILL %ld", mysql_thread_id(mysql));

  rc= mysql_query(my, tmp);
  check_mysql_rc(rc, my);

  sleep(3);
  rc= mysql_ping(mysql);
  check_mysql_rc(rc, my);

  mysql_close(mysql);
  return rc;
}

struct st_callback {
  char autocommit;
  char database[64];
  char charset[64];
};

void my_status_callback(void *ptr, enum enum_mariadb_status_info type, ...)
{
  va_list ap;
  struct st_callback *data= (struct st_callback *)ptr;
  va_start(ap, type);

  switch(type) {
  case STATUS_TYPE:
    {
      int status= va_arg(ap, int);
      data->autocommit= status & SERVER_STATUS_AUTOCOMMIT;
    }
    break;
  case SESSION_TRACK_TYPE:
    {
      enum enum_session_state_type track_type= va_arg(ap, enum enum_session_state_type);
      switch (track_type) {
      case SESSION_TRACK_SCHEMA:
        {
          MARIADB_CONST_STRING *str= va_arg(ap, MARIADB_CONST_STRING *);
          strncpy(data->database, str->str, str->length);
        }
        break;
      case SESSION_TRACK_SYSTEM_VARIABLES:
        {
          MARIADB_CONST_STRING *key= va_arg(ap, MARIADB_CONST_STRING *);
          MARIADB_CONST_STRING *val= va_arg(ap, MARIADB_CONST_STRING *);

          if (!strncmp(key->str, "character_set_client", key->length))
          {
            strncpy(data->charset, val->str, val->length);
          }
        }
        break;
      default:
        break;
      }
    }
  default:
    break;
  }
  va_end(ap);
}

static int test_status_callback(MYSQL *my __attribute__((unused)))
{
  MYSQL *mysql= mysql_init(NULL);
  char tmp[64];
  int rc;
  struct st_callback data= {0,"", ""};

  rc= mysql_optionsv(mysql, MARIADB_OPT_STATUS_CALLBACK, my_status_callback, &data);

  if (!my_test_connect(mysql, hostname, username,
                      password, NULL, port, socketname, 0))
  {
    diag("error1: %s", mysql_error(mysql));
    return FAIL;
  }

  rc= mysql_autocommit(mysql, 0);
  check_mysql_rc(rc, mysql);
  rc= mysql_autocommit(mysql, 1);
  check_mysql_rc(rc, mysql);

  if (!data.autocommit)
  {
    diag("autocommit not set");
    return FAIL;
  }
  diag("-------------------------");

  sprintf(tmp, "USE %s", schema);
  rc= mysql_query(mysql, tmp);
  check_mysql_rc(rc, mysql);

  if (strcmp(data.database, schema))
  {
    diag("Expected database: %s instead of %s", schema, data.database);
    return FAIL;
  }

  rc= mysql_query(mysql, "SET NAMES latin1");
  check_mysql_rc(rc, mysql);

  if (strcmp(data.charset, "latin1"))
  {
    diag("Expected charset latin1 instead of %s", data.charset);
    return FAIL;
  }

=======
static int test_conc632(MYSQL *my __attribute__((unused)))
{
  MYSQL *mysql= mysql_init(NULL);
  int rc;

  if (!my_test_connect(mysql, hostname, username, password, schema, port, socketname, CLIENT_REMEMBER_OPTIONS))
  {
    diag("Connection failed. Error: %s", mysql_error(mysql));
    mysql_close(mysql);
    return FAIL;
  }

  rc= mysql_query(mysql, "CREATE OR REPLACE PROCEDURE conc632() "
                         "BEGIN "
                         "  SELECT 1;"
                         "  SELECT 2;"
                         "END");
  check_mysql_rc(rc, mysql);

  rc= mysql_query(mysql, "CALL conc632()");
  check_mysql_rc(rc, mysql);

  rc= mysql_reset_connection(mysql);
  check_mysql_rc(rc, mysql);

  rc= mysql_ping(mysql);
  check_mysql_rc(rc, mysql);

  rc= mysql_query(mysql, "DROP PROCEDURE conc632");
  check_mysql_rc(rc, mysql);

>>>>>>> 669726a1
  mysql_close(mysql);
  return OK;
}

struct my_tests_st my_tests[] = {
<<<<<<< HEAD
  {"test_status_callback", test_status_callback, TEST_CONNECTION_NONE, 0, NULL, NULL},
  {"test_conc365", test_conc365, TEST_CONNECTION_NONE, 0, NULL, NULL},
  {"test_conc365_reconnect", test_conc365_reconnect, TEST_CONNECTION_DEFAULT, 0, NULL, NULL},
  {"test_conn_str", test_conn_str, TEST_CONNECTION_NONE, 0, NULL, NULL},
  {"test_conn_str_1", test_conn_str_1, TEST_CONNECTION_NONE, 0, NULL, NULL},
  {"test_conc544", test_conc544, TEST_CONNECTION_DEFAULT, 0, NULL, NULL},
=======
  {"test_conc632", test_conc632, TEST_CONNECTION_NONE, 0, NULL, NULL},
>>>>>>> 669726a1
  {"test_conc490", test_conc490, TEST_CONNECTION_NONE, 0, NULL, NULL},
  {"test_gtid", test_gtid, TEST_CONNECTION_DEFAULT, 0, NULL, NULL},
  {"test_conc496", test_conc496, TEST_CONNECTION_DEFAULT, 0, NULL, NULL},
  {"test_default_auth", test_default_auth, TEST_CONNECTION_NONE, 0, NULL, NULL},
  {"test_conc443", test_conc443, TEST_CONNECTION_NONE, 0, NULL, NULL},
  {"test_conc366", test_conc366, TEST_CONNECTION_DEFAULT, 0, NULL, NULL},
  {"test_conc392", test_conc392, TEST_CONNECTION_DEFAULT, 0, NULL, NULL},
  {"test_conc312", test_conc312, TEST_CONNECTION_DEFAULT, 0, NULL, NULL},
  {"test_conc351", test_conc351, TEST_CONNECTION_NONE, 0, NULL, NULL},
  {"test_conc332", test_conc332, TEST_CONNECTION_NONE, 0, NULL, NULL},
#ifndef WIN32
  {"test_conc327", test_conc327, TEST_CONNECTION_DEFAULT, 0, NULL, NULL},
  {"test_conc317", test_conc317, TEST_CONNECTION_DEFAULT, 0, NULL, NULL},
#endif
  {"test_conc315", test_conc315, TEST_CONNECTION_NEW, 0, NULL,  NULL},
  {"test_expired_pw", test_expired_pw, TEST_CONNECTION_DEFAULT, 0, NULL,  NULL},
  {"test_conc276", test_conc276, TEST_CONNECTION_NONE, 0, NULL,  NULL},
  {"test_mdev13100", test_mdev13100, TEST_CONNECTION_DEFAULT, 0, NULL,  NULL},
  {"test_auth256", test_auth256, TEST_CONNECTION_DEFAULT, 0, NULL,  NULL},
  {"test_reset", test_reset, TEST_CONNECTION_DEFAULT, 0, NULL,  NULL},
  {"test_unix_socket_close", test_unix_socket_close, TEST_CONNECTION_NONE, 0, NULL,  NULL},
  {"test_sess_track_db", test_sess_track_db, TEST_CONNECTION_DEFAULT, 0, NULL,  NULL},
  {"test_get_options", test_get_options, TEST_CONNECTION_DEFAULT, 0, NULL,  NULL},
  {"test_wrong_bind_address", test_wrong_bind_address, TEST_CONNECTION_DEFAULT, 0, NULL,  NULL},
  {"test_bind_address", test_bind_address, TEST_CONNECTION_DEFAULT, 0, NULL,  NULL},
  {"test_conc118", test_conc118, TEST_CONNECTION_DEFAULT, 0, NULL,  NULL},
  {"test_conc66", test_conc66, TEST_CONNECTION_DEFAULT, 0, NULL,  NULL},
  {"test_bug20023", test_bug20023, TEST_CONNECTION_NEW, 0, NULL,  NULL},
  {"test_bug31669", test_bug31669, TEST_CONNECTION_NEW, 0, NULL,  NULL},
  {"test_bug33831", test_bug33831, TEST_CONNECTION_NEW, 0, NULL,  NULL},
  {"test_change_user", test_change_user, TEST_CONNECTION_NEW, 0, NULL,  NULL},
  {"test_opt_reconnect", test_opt_reconnect, TEST_CONNECTION_NONE, 0, NULL,  NULL},
  {"test_compress", test_compress, TEST_CONNECTION_NONE, 0, NULL,  NULL},
  {"test_reconnect", test_reconnect, TEST_CONNECTION_DEFAULT, 0, NULL, NULL},
  {"test_conc21", test_conc21, TEST_CONNECTION_DEFAULT, 0, NULL, NULL},
  {"test_conc26", test_conc26, TEST_CONNECTION_NONE, 0, NULL, NULL}, 
  {"test_connection_timeout", test_connection_timeout, TEST_CONNECTION_NONE, 0, NULL, NULL},
  {"test_connection_timeout2", test_connection_timeout2, TEST_CONNECTION_NONE, 0, NULL, NULL}, 
  {"test_connection_timeout3", test_connection_timeout3, TEST_CONNECTION_NONE, 0, NULL, NULL},
  {NULL, NULL, 0, 0, NULL, NULL}
};


int main(int argc, char **argv)
{
  if (argc > 1)
    get_options(argc, argv);

  get_envvars();

  run_tests(my_tests);

  return(exit_status());
}<|MERGE_RESOLUTION|>--- conflicted
+++ resolved
@@ -1922,7 +1922,6 @@
   return OK;
 }
 
-<<<<<<< HEAD
 static int test_conc544(MYSQL *mysql)
 {
   int rc;
@@ -2253,7 +2252,10 @@
     return FAIL;
   }
 
-=======
+  mysql_close(mysql);
+  return OK;
+}
+
 static int test_conc632(MYSQL *my __attribute__((unused)))
 {
   MYSQL *mysql= mysql_init(NULL);
@@ -2285,22 +2287,18 @@
   rc= mysql_query(mysql, "DROP PROCEDURE conc632");
   check_mysql_rc(rc, mysql);
 
->>>>>>> 669726a1
   mysql_close(mysql);
   return OK;
 }
 
 struct my_tests_st my_tests[] = {
-<<<<<<< HEAD
+  {"test_conc632", test_conc632, TEST_CONNECTION_NONE, 0, NULL, NULL},
   {"test_status_callback", test_status_callback, TEST_CONNECTION_NONE, 0, NULL, NULL},
   {"test_conc365", test_conc365, TEST_CONNECTION_NONE, 0, NULL, NULL},
   {"test_conc365_reconnect", test_conc365_reconnect, TEST_CONNECTION_DEFAULT, 0, NULL, NULL},
   {"test_conn_str", test_conn_str, TEST_CONNECTION_NONE, 0, NULL, NULL},
   {"test_conn_str_1", test_conn_str_1, TEST_CONNECTION_NONE, 0, NULL, NULL},
   {"test_conc544", test_conc544, TEST_CONNECTION_DEFAULT, 0, NULL, NULL},
-=======
-  {"test_conc632", test_conc632, TEST_CONNECTION_NONE, 0, NULL, NULL},
->>>>>>> 669726a1
   {"test_conc490", test_conc490, TEST_CONNECTION_NONE, 0, NULL, NULL},
   {"test_gtid", test_gtid, TEST_CONNECTION_DEFAULT, 0, NULL, NULL},
   {"test_conc496", test_conc496, TEST_CONNECTION_DEFAULT, 0, NULL, NULL},
